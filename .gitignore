--- conflicted
+++ resolved
@@ -6,11 +6,8 @@
 *.egg-info/
 .ruff_cache/
 
-<<<<<<< HEAD
 # docs
 docs/build/
-tests/
-=======
-# files for example analysis that are too large to store with git
-tests/small_test_analysis
->>>>>>> b2541885
+
+# test analysis
+tests/small_test_analysis