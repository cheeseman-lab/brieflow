# Brieflow

Extensible tool for processing optical pooled screens data.

**Notes**: 
- Read [brieflow.readthedocs.io](https://brieflow.readthedocs.io/) before starting to get a good grasp of brieflow and brieflow-analysis!
- Join the brieflow [Discord](https://discord.gg/yrEh6GP8JJ) to ask questions, share ideas, and get help from other users and developers.

## Definitions

Terms mentioned throughout the code and documentation include:
- **Brieflow library**: Code in [workflow/lib](workflow/lib) used to perform Brieflow processing.
Used with Snakemake to run Brieflow steps.
- **Module**: Used synonymously to refer to larger steps of the Brieflow pipeline.
Example modules: `preprocessing`, `sbs`, `phenotype`.
- **Process**: Refers to a smaller step within a module.
Processes use scripts and Brieflow library code to complete tasks.
Example processes in the preprocessing module: `extract_metadata_sbs`, `convert_sbs`, `calculate_ic_sbs`.


## Project Structure

Brieflow is built on top of [Snakemake](https://snakemake.readthedocs.io/en/stable/index.html#snakemake).
We follow the [Snakemake structure guidelines](https://snakemake.readthedocs.io/en/stable/snakefiles/deployment.html) with some exceptions.
The Brieflow project structure is as follows:

```
workflow/
├── lib/ - Brieflow library code used for performing Brieflow processing. Organized into module-specific, shared, and external code.
├── rules/ - Snakemake rule files for each module. Used to organize processses within each module with inputs, outputs, parameters, and script file location.
├── scripts/ - Python script files for processes called by modules. Organized into module-specific and shared code.
├── targets/ - Snakemake files used to define inputs and their mappings for each module. 
└── Snakefile - Main Snakefile used to call modules.
```

Brieflow runs as follows:
- A user configure parameters in Jupyter notebooks to use the Brieflow library code correctly for their data.
- A user runs the main Snakefile with bash scripts (locally or on an HPC).
- The main Snakefile calls module-specific snakemake files with rules for each process.
- Each process rule calls a script.
- Scripts use the Brieflow library code to transform the input files defined in targets into the output files defined in targets.

## Brieflow Setup

Brieflow is usually loaded as a submodule within a Brieflow analysis.
Each Brieflow analysis corresponds to one optical pooled screen.
Look at [brieflow-analysis](https://github.com/cheeseman-lab/brieflow-analysis/) for instructions on using Brieflow as part of a Brieflow analysis.

### Conda Environment

Use the following commands to set up the brieflow Conda environment (~10 min):

```sh
<<<<<<< HEAD
# create and activate brieflow_SCREEN_CONTEXT conda environment
# NOTE: replace SCREEN_CONTEXT with the name of your screen context to ensure a context-specific installation
# using this context-specific installation will refer to library code in ./brieflow/workflow/lib
conda create -n brieflow_SCREEN_CONTEXT -c conda-forge python=3.11 uv pip -y
conda activate brieflow_SCREEN_CONTEXT
=======
# create and activate brieflow_SCREEN_NAME conda environment
# NOTE: replace brieflow_SCREEN_NAME with the name of your screen to ensure a screen-specific installation
# using this screen-specific installation will refer to library code in ./brieflow/workflow/lib
conda create -n brieflow_SCREEN_NAME -c conda-forge python=3.11 uv pip -y
conda activate brieflow_SCREEN_NAME
>>>>>>> 0dbe52b7
# install external packages
uv pip install -r pyproject.toml
# install editable version of brieflow
uv pip install -e .
# install conda-only packages
conda install -c conda-forge micro_sam -y # skip if not using micro-sam for segmentation
```

**Notes:**
<<<<<<< HEAD
- We recommend a SCREEN_CONTEXT-specific installation because changes to this particular `./brieflow/workflow/lib` code will live within this specific installation of brieflow, and an explicit name helps keep track of different brieflow installations.
=======
- We recommend a screen-specific installation because changes to this particular `./brieflow/workflow/lib` code will live within this specific installation of brieflow, and an explicit name helps keep track of different brieflow installations.
>>>>>>> 0dbe52b7
One could also install one version of brieflow that is used across brieflow-analysis repositories.
- For a rule-specific package consider creating a separate conda environment file and using it for the particular rule as described in the [Snakemake integrated package management notes](https://snakemake.readthedocs.io/en/stable/snakefiles/deployment.html#integrated-package-management).

### Tests

Run the following commands to ensure your Brieflow is set up correctly
This process takes about 14 minutes on our machine.

```sh
# activate brieflow env
<<<<<<< HEAD
conda activate brieflow_SCREEN_CONTEXT
=======
conda activate brieflow_SCREEN_NAME
>>>>>>> 0dbe52b7
# enter small test analysis dir
cd brieflow/tests/small_test_analysis
# set up small test analysis
python small_test_analysis_setup.py
# run brieflow
sh run_brieflow.sh
# run tests
cd ../../
pytest
```

### HPC Integrations

The steps for running workflows currently include local and Slurm integration.
To use the Slurm integration for Brieflow configure the Slurm resources in [analysis/slurm/config.yaml](analysis/slurm/config.yaml).
The `slurm_partition` and `slurm_account` in `default-resources` need to be configured while the other resource requirements have suggested values.
These can be adjusted as necessary.

**Note**: Other Snakemake HPC integrations can be found in the [Snakemake plugin catalog](https://snakemake.github.io/snakemake-plugin-catalog/index.html#snakemake-plugin-catalog).
Only the `slurm` plugin has been tested. It is important to understand that these plugins assume that the Snakemake scheduler will operate on the head HPC node, and *only the individual jobs* are submitted to the various nodes available to the HPC. Therefore, the Snakefile should be run through bash on the head node (with `slurm` or other HPC configurations). We recommend starting a tmux session for this, especially for larger jobs.

## Example Analysis

The [denali-analysis](https://github.com/cheeseman-lab/denali-analysis) details an example Brieflow run.
We do not include the data necessary for this example analysis in this repo as it is too large.

## Contribution Notes

- Brieflow is still actively under development and we welcome community use/development. 
- File a [GitHub issue](https://github.com/cheeseman-lab/brieflow/issues) to share comments and issues.
- File a GitHub PR to contribute to Brieflow as detailed in the [pull request template](.github/pull_request_template.md).
Read about how to [contribute to a project](https://docs.github.com/en/get-started/exploring-projects-on-github/contributing-to-a-project) to understand forks, branches, and PRs.

### Dev Tools

We use [ruff](https://github.com/astral-sh/ruff) for linting and formatting code.

### Conventions

We use the following conventions:
- [One sentence per line](https://nick.groenen.me/notes/one-sentence-per-line/) convention for markdown files
- [Google format](format) for function docstrings
- [tsv](https://en.wikipedia.org/wiki/Tab-separated_values#:~:text=Tab%2Dseparated%20values%20(TSV),similar%20to%20comma%2Dseparated%20values.) file format for saving small dataframes that require easy readability
- [parquet](https://www.databricks.com/glossary/what-is-parquet) file format for saving large dataframes
- Data location information (well, tile, cycle, etc) + `__` + type of information (cell features, phenotype info, etc) + `.` + file type. 
Data is stored in its respective analysis directories. 
For example: `brieflow_output/preprocess/metadata/phenotype/P-1_W-A2_T-571__metadata.tsv`
- We use [semantic versioning](https://semver.org/) for brieflow and brieflow-analysis versions.
These two repositories should always have the same version.
Small version changes are only tracked in the [pyproject.toml](pyproject.toml) file of brieflow (not in brieflow-analysis).<|MERGE_RESOLUTION|>--- conflicted
+++ resolved
@@ -51,19 +51,11 @@
 Use the following commands to set up the brieflow Conda environment (~10 min):
 
 ```sh
-<<<<<<< HEAD
-# create and activate brieflow_SCREEN_CONTEXT conda environment
-# NOTE: replace SCREEN_CONTEXT with the name of your screen context to ensure a context-specific installation
-# using this context-specific installation will refer to library code in ./brieflow/workflow/lib
-conda create -n brieflow_SCREEN_CONTEXT -c conda-forge python=3.11 uv pip -y
-conda activate brieflow_SCREEN_CONTEXT
-=======
 # create and activate brieflow_SCREEN_NAME conda environment
 # NOTE: replace brieflow_SCREEN_NAME with the name of your screen to ensure a screen-specific installation
 # using this screen-specific installation will refer to library code in ./brieflow/workflow/lib
 conda create -n brieflow_SCREEN_NAME -c conda-forge python=3.11 uv pip -y
 conda activate brieflow_SCREEN_NAME
->>>>>>> 0dbe52b7
 # install external packages
 uv pip install -r pyproject.toml
 # install editable version of brieflow
@@ -73,11 +65,7 @@
 ```
 
 **Notes:**
-<<<<<<< HEAD
-- We recommend a SCREEN_CONTEXT-specific installation because changes to this particular `./brieflow/workflow/lib` code will live within this specific installation of brieflow, and an explicit name helps keep track of different brieflow installations.
-=======
 - We recommend a screen-specific installation because changes to this particular `./brieflow/workflow/lib` code will live within this specific installation of brieflow, and an explicit name helps keep track of different brieflow installations.
->>>>>>> 0dbe52b7
 One could also install one version of brieflow that is used across brieflow-analysis repositories.
 - For a rule-specific package consider creating a separate conda environment file and using it for the particular rule as described in the [Snakemake integrated package management notes](https://snakemake.readthedocs.io/en/stable/snakefiles/deployment.html#integrated-package-management).
 
@@ -88,11 +76,7 @@
 
 ```sh
 # activate brieflow env
-<<<<<<< HEAD
-conda activate brieflow_SCREEN_CONTEXT
-=======
 conda activate brieflow_SCREEN_NAME
->>>>>>> 0dbe52b7
 # enter small test analysis dir
 cd brieflow/tests/small_test_analysis
 # set up small test analysis
