#!/bin/bash

# Set the path to the main Snakefile and the config file
BRIEFLOW_PATH="../"
CONFIG_FILE_PATH="config/config.yml"

# TODO: Run both processes when done with testing

# Run the SBS/phenotype process rules
snakemake --use-conda --cores all \
    --snakefile "${BRIEFLOW_PATH}workflow/Snakefile" \
<<<<<<< HEAD
    --configfile "$CONFIG_FILE_PATH" 
=======
    --configfile "$CONFIG_FILE_PATH" \
    --until all_sbs_process all_phenotype_process
>>>>>>> 76b1c064
<|MERGE_RESOLUTION|>--- conflicted
+++ resolved
@@ -9,9 +9,5 @@
 # Run the SBS/phenotype process rules
 snakemake --use-conda --cores all \
     --snakefile "${BRIEFLOW_PATH}workflow/Snakefile" \
-<<<<<<< HEAD
-    --configfile "$CONFIG_FILE_PATH" 
-=======
     --configfile "$CONFIG_FILE_PATH" \
-    --until all_sbs_process all_phenotype_process
->>>>>>> 76b1c064
+    --until all_sbs_process all_phenotype_process