--- conflicted
+++ resolved
@@ -13,29 +13,6 @@
 all:
   root_fp: analysis_root/
 merge_process:
-<<<<<<< HEAD
-  det_range: !!python/tuple
-  - 0.06
-  - 0.065
-  initial_sites:
-  - !!python/tuple
-    - 5
-    - 0
-  - !!python/tuple
-    - 141
-    - 32
-  - !!python/tuple
-    - 370
-    - 86
-  - !!python/tuple
-    - 896
-    - 212
-  - !!python/tuple
-    - 1163
-    - 270
-  - !!python/tuple
-    - 1599
-=======
   det_range:
   - 0.06
   - 0.065
@@ -51,7 +28,6 @@
   - - 1163
     - 270
   - - 1599
->>>>>>> edf43a1e
     - 376
   sbs_metdata_cycle: 1
   score: 0.1
