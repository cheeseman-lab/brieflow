--- conflicted
+++ resolved
@@ -10,10 +10,8 @@
 #   Paths are resolved relative to the directory the workflow is run from
 
 # Parameters:
-<<<<<<< HEAD
 all:
   root_fp: analysis_root/
-=======
 aggregate_process:
   cat_columns:
   - gene_symbol_0
@@ -77,7 +75,6 @@
   sbs_metdata_cycle: 1
   score: 0.1
   threshold: 2
->>>>>>> fd83f51b
 phenotype_process:
   align: false
   cell_diameter: 54.126926685667364
