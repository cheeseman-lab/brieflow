[build-system]
requires = ["setuptools>=61.0"]
build-backend = "setuptools.build_meta"

[project]
name = "BrieFlow"
version = "1.4.3"
description = "Package for processing data from optical poooled screens."
readme = "README.md"
license = { file = "LICENSE" }
dependencies = [
  "snakemake==8.30.0",
  "snakemake-executor-plugin-slurm==1.4.0",
  "sphinx-rtd-theme==3.0.2",
  "ipykernel==6.29.5",
  "pandas==2.3.0",
  "numpy==2.0.2",
  "pyyaml==6.0.2",
  "nd2==0.10.3",
  "scikit-image==0.25.2",
  "joblib==1.5.1",
  "cellpose==3.1.0",
  "tensorflow==2.19.0",
  "csbdeep==0.8.1",
  "microfilm==0.3.0",
  "seaborn==0.13.2",
  "tifffile==2025.6.11",
  "mahotas==1.4.18",
  "python-igraph==0.11.9",
  "leidenalg==0.10.2",
  "phate==1.0.11",
  "statsmodels==0.14.4",
  "dill==0.4.0",
  "xgboost==3.0.4",
  "ruff==0.11.9",
  "streamlit==1.45.1",
  "plotly==6.1.2",
  "pytest==8.4.0",
  "matplotlib==3.10.3",
  "adjusttext==1.3.0",
  "torch==2.7.1",
  "spotiflow==0.5.7",
  "stardist==0.9.1",
<<<<<<< HEAD
  "levenshtein==0.27.1",
  "ipywidgets==8.1.7",
  "jupyterlab-widgets==3.0.15",
  "widgetsnbextension==4.0.14",
  "lightgbm==4.6.0",
=======
  "dexp==2023.4.10.686",
  "levenshtein==0.27.1"

>>>>>>> 8ccba828
]


[tool.setuptools]
package-dir = {"" = "workflow"}
packages = ["lib"]

[tool.ruff]

[tool.ruff.lint]
# Configure pydocstyle settings under lint
select = ["D"]
pydocstyle = { convention = "google" }

[tool.ruff.lint.per-file-ignores]
# Ignore docstring check for script and notebook files
"workflow/scripts/*.py" = ["D100", "D103"]
"*.ipynb" = ["D100", "D103"]
# Ignore all checks for external files
"workflow/lib/external/*.py" = ["ALL"]
# Ignore all checks for docs
"docs/source/*.py" = ["ALL"]
# Ignore all checks for tests
"tests/*.py" = ["ALL"]
# Visualization code
"visualization/*.py" = ["ALL"]<|MERGE_RESOLUTION|>--- conflicted
+++ resolved
@@ -41,17 +41,12 @@
   "torch==2.7.1",
   "spotiflow==0.5.7",
   "stardist==0.9.1",
-<<<<<<< HEAD
   "levenshtein==0.27.1",
+  "dexp==2023.4.10.686",
   "ipywidgets==8.1.7",
   "jupyterlab-widgets==3.0.15",
   "widgetsnbextension==4.0.14",
   "lightgbm==4.6.0",
-=======
-  "dexp==2023.4.10.686",
-  "levenshtein==0.27.1"
-
->>>>>>> 8ccba828
 ]
 
 
