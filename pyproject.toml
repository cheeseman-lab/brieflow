[build-system]
requires = ["setuptools>=61.0"]
build-backend = "setuptools.build_meta"

[project]
name = "BrieFlow"
<<<<<<< HEAD
version = "1.1.0"
=======
version = "1.1.1"
>>>>>>> 0dbe52b7
description = "Package for processing data from optical poooled screens."
readme = "README.md"
license = { file = "LICENSE" }
dependencies = [
  "snakemake==8.30.0",
  "snakemake-executor-plugin-slurm==1.4.0",
  "sphinx-rtd-theme==3.0.2",
  "ipykernel==6.29.5",
  "pandas==2.3.0",
  "numpy==2.0.2",
  "pyyaml==6.0.2",
  "nd2==0.10.3",
  "scikit-image==0.25.2",
  "joblib==1.5.1",
<<<<<<< HEAD
  "cellpose==4.0.4",
=======
  "cellpose==3.1.0",
>>>>>>> 0dbe52b7
  "tensorflow==2.19.0",
  "csbdeep==0.8.1",
  "microfilm==0.3.0",
  "seaborn==0.13.2",
  "tifffile==2025.6.11",
  "mahotas==1.4.18",
  "python-igraph==0.11.9",
  "leidenalg==0.10.2",
  "phate==1.0.11",
  "statsmodels==0.14.4",
  "dill==0.4.0",
  "xgboost==3.0.0",
  "ruff==0.11.9",
  "streamlit==1.45.1",
  "plotly==6.1.2",
  "pytest==8.4.0",
  "matplotlib==3.10.3",
  "adjusttext==1.3.0",
<<<<<<< HEAD
  "torch==2.7.0",
  "torchvision==0.22.0",
=======
  "torch==2.7.1",
>>>>>>> 0dbe52b7
  "spotiflow==0.5.7",
  "stardist==0.9.1",
  "levenshtein==0.27.1"
]


[tool.setuptools]
package-dir = {"" = "workflow"}
packages = ["lib"]

[tool.ruff]

[tool.ruff.lint]
# Configure pydocstyle settings under lint
select = ["D"]
pydocstyle = { convention = "google" }

[tool.ruff.lint.per-file-ignores]
# Ignore docstring check for script and notebook files
"workflow/scripts/*.py" = ["D100", "D103"]
"*.ipynb" = ["D100", "D103"]
# Ignore all checks for external files
"workflow/lib/external/*.py" = ["ALL"]
# Ignore all checks for docs
"docs/source/*.py" = ["ALL"]
# Ignore all checks for tests
"tests/*.py" = ["ALL"]
# Visualization code
"visualization/*.py" = ["ALL"]<|MERGE_RESOLUTION|>--- conflicted
+++ resolved
@@ -4,11 +4,7 @@
 
 [project]
 name = "BrieFlow"
-<<<<<<< HEAD
-version = "1.1.0"
-=======
 version = "1.1.1"
->>>>>>> 0dbe52b7
 description = "Package for processing data from optical poooled screens."
 readme = "README.md"
 license = { file = "LICENSE" }
@@ -23,11 +19,7 @@
   "nd2==0.10.3",
   "scikit-image==0.25.2",
   "joblib==1.5.1",
-<<<<<<< HEAD
   "cellpose==4.0.4",
-=======
-  "cellpose==3.1.0",
->>>>>>> 0dbe52b7
   "tensorflow==2.19.0",
   "csbdeep==0.8.1",
   "microfilm==0.3.0",
@@ -46,12 +38,8 @@
   "pytest==8.4.0",
   "matplotlib==3.10.3",
   "adjusttext==1.3.0",
-<<<<<<< HEAD
   "torch==2.7.0",
   "torchvision==0.22.0",
-=======
-  "torch==2.7.1",
->>>>>>> 0dbe52b7
   "spotiflow==0.5.7",
   "stardist==0.9.1",
   "levenshtein==0.27.1"
