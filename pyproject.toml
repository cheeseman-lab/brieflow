[build-system]
requires = ["setuptools>=61.0"]
build-backend = "setuptools.build_meta"

[project]
name = "BrieFlow"
version = "1.1.0"
description = "Package for processing data from optical poooled screens."
readme = "README.md"
license = { file = "LICENSE" }
dependencies = [
  "snakemake==8.30.0",
  "snakemake-executor-plugin-slurm==1.4.0",
  "sphinx-rtd-theme==3.0.2",
  "ipykernel==6.29.5",
  "pandas==2.3.0",
  "numpy==2.0.2",
  "pyyaml==6.0.2",
  "nd2==0.10.3",
  "scikit-image==0.25.2",
  "joblib==1.5.1",
<<<<<<< HEAD
  "cellpose==3.1.0",
=======
  "cellpose==4.0.4",
>>>>>>> 68d6004c
  "tensorflow==2.19.0",
  "csbdeep==0.8.1",
  "microfilm==0.3.0",
  "seaborn==0.13.2",
  "tifffile==2025.6.11",
  "mahotas==1.4.18",
  "python-igraph==0.11.9",
  "leidenalg==0.10.2",
  "phate==1.0.11",
  "statsmodels==0.14.4",
  "dill==0.4.0",
  "xgboost==3.0.0",
  "ruff==0.11.9",
  "streamlit==1.45.1",
  "plotly==6.1.2",
  "pytest==8.4.0",
  "matplotlib==3.10.3",
  "adjusttext==1.3.0",
<<<<<<< HEAD
  "torch==2.7.1",
=======
  "torch==2.7.0",
  "torchvision==0.22.0",
>>>>>>> 68d6004c
  "spotiflow==0.5.7",
  "stardist==0.9.1",
  "levenshtein==0.27.1"
]


[tool.setuptools]
package-dir = {"" = "workflow"}
packages = ["lib"]

[tool.ruff]

[tool.ruff.lint]
# Configure pydocstyle settings under lint
select = ["D"]
pydocstyle = { convention = "google" }

[tool.ruff.lint.per-file-ignores]
# Ignore docstring check for script and notebook files
"workflow/scripts/*.py" = ["D100", "D103"]
"*.ipynb" = ["D100", "D103"]
# Ignore all checks for external files
"workflow/lib/external/*.py" = ["ALL"]
# Ignore all checks for docs
"docs/source/*.py" = ["ALL"]
# Ignore all checks for tests
"tests/*.py" = ["ALL"]
# Visualization code
"visualization/*.py" = ["ALL"]<|MERGE_RESOLUTION|>--- conflicted
+++ resolved
@@ -19,11 +19,7 @@
   "nd2==0.10.3",
   "scikit-image==0.25.2",
   "joblib==1.5.1",
-<<<<<<< HEAD
-  "cellpose==3.1.0",
-=======
   "cellpose==4.0.4",
->>>>>>> 68d6004c
   "tensorflow==2.19.0",
   "csbdeep==0.8.1",
   "microfilm==0.3.0",
@@ -42,12 +38,8 @@
   "pytest==8.4.0",
   "matplotlib==3.10.3",
   "adjusttext==1.3.0",
-<<<<<<< HEAD
-  "torch==2.7.1",
-=======
   "torch==2.7.0",
   "torchvision==0.22.0",
->>>>>>> 68d6004c
   "spotiflow==0.5.7",
   "stardist==0.9.1",
   "levenshtein==0.27.1"
