--- conflicted
+++ resolved
@@ -4,11 +4,7 @@
 
 [project]
 name = "BrieFlow"
-<<<<<<< HEAD
 version = "1.4.2"
-=======
-version = "1.4.1"
->>>>>>> b18f413d
 description = "Package for processing data from optical poooled screens."
 readme = "README.md"
 license = { file = "LICENSE" }
