--- conflicted
+++ resolved
@@ -162,9 +162,5 @@
     interphase: 3
     mitotic: 0
   phate_distance_metric: euclidean
-<<<<<<< HEAD
   string_pair_benchmark_fp: config/benchmark_clusters/string_pair_benchmark.tsv
-=======
-  string_pair_benchmark_fp: config/benchmark_clusters/string_pair_benchmark.tsv
-  perturbation_auc_threshold: null
->>>>>>> 8ccba828
+  perturbation_auc_threshold: null