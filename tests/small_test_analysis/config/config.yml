--- conflicted
+++ resolved
@@ -130,20 +130,17 @@
   perturbation_name_col: gene_symbol_0
   variance_or_ncomp: 0.99
   num_align_batches: 1
-<<<<<<< HEAD
   ps_auc_threshold: 0.6
   perturbation_score_threshold: 0.5
   skip_perturbation_score: true
   ps_probability_threshold: null
   ps_percentile_threshold: null
-=======
   feature_normalization: mad
   num_sims: 100
   exclusion_string: null
   bootstrap_combinations:
   - cell_class: interphase
     channel_combo: DAPI_COXIV_CENPA_WGA
->>>>>>> e45b54ae
 cluster:
   cluster_combo_fp: config/cluster_combo.tsv
   uniprot_data_fp: config/benchmark_clusters/uniprot_data.tsv
@@ -158,9 +155,5 @@
     interphase: 3
     mitotic: 0
   phate_distance_metric: euclidean
-<<<<<<< HEAD
   string_pair_benchmark_fp: config/benchmark_clusters/string_pair_benchmark.tsv
-  perturbation_auc_threshold: 0.7
-=======
-  string_pair_benchmark_fp: config/benchmark_clusters/string_pair_benchmark.tsv
->>>>>>> e45b54ae
+  perturbation_auc_threshold: 0.7