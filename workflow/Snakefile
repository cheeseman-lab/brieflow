import warnings
from pathlib import Path

import pandas as pd

from lib.shared.initialize_paramsearch import initialize_segment_sbs_paramsearch
from lib.shared.initialize_paramsearch import initialize_segment_phenotype_paramsearch

# Get the general configuration options
ROOT_FP = Path(config["all"]["root_fp"])

# Get paths to the sample and combo files dfs
SBS_SAMPLES_FP = Path(config["preprocess"]["sbs_samples_fp"])
SBS_COMBO_FP = Path(config["preprocess"]["sbs_combo_fp"])
PHENOTYPE_SAMPLES_FP = Path(config["preprocess"]["phenotype_samples_fp"])
PHENOTYPE_COMBO_FP = Path(config["preprocess"]["phenotype_combo_fp"])

# Load sbs samples if the file exists
if SBS_SAMPLES_FP.exists():
    sbs_samples_df = pd.read_csv(SBS_SAMPLES_FP, sep="\t")
    if len(sbs_samples_df) > 0:
        sbs_wildcard_combos = pd.read_csv(SBS_COMBO_FP, sep="\t").astype(str)
    else:
        print("No SBS samples found in the file!")
        sbs_wildcard_combos = pd.DataFrame(
            columns=["plate", "well", "tile", "cycle"]
        ).astype(str)
else:
    print(f"SBS samples file not found: {SBS_SAMPLES_FP}")
    sbs_samples_df = pd.DataFrame()
    sbs_wildcard_combos = pd.DataFrame(
        columns=["plate", "well", "tile", "cycle"]
    ).astype(str)

# Load phenotype samples if the file exists
if PHENOTYPE_SAMPLES_FP.exists():
    phenotype_samples_df = pd.read_csv(PHENOTYPE_SAMPLES_FP, sep="\t")
    if len(phenotype_samples_df) > 0:
        phenotype_wildcard_combos = pd.read_csv(PHENOTYPE_COMBO_FP, sep="\t").astype(
            str
        )
    else:
        print("No phenotype samples found in the file!")
        phenotype_wildcard_combos = pd.DataFrame(
            columns=["plate", "well", "tile", "cycle"]
        ).astype(str)
else:
    print(f"Phenotype samples file not found: {PHENOTYPE_SAMPLES_FP}")
    phenotype_samples_df = pd.DataFrame()
    phenotype_wildcard_combos = pd.DataFrame(
        columns=["plate", "well", "tile", "cycle"]
    ).astype(str)

# Check for plate filter
# If plate filter is set, only process the specified plate
plate_filter = config.get("plate_filter", None)
if plate_filter is not None:
    plate_filter = str(plate_filter)
    print(f"PLATE FILTER: Processing only plate {plate_filter}")

    if len(sbs_samples_df) > 0:
        sbs_samples_df = sbs_samples_df[
            sbs_samples_df["plate"].astype(str) == plate_filter
        ]
        sbs_wildcard_combos = sbs_wildcard_combos[
            sbs_wildcard_combos["plate"] == plate_filter
        ]
        print(
            f"Filtered SBS samples to {len(sbs_samples_df)} rows for plate {plate_filter}"
        )
    if len(phenotype_samples_df) > 0:
        phenotype_samples_df = phenotype_samples_df[
            phenotype_samples_df["plate"].astype(str) == plate_filter
        ]
        phenotype_wildcard_combos = phenotype_wildcard_combos[
            phenotype_wildcard_combos["plate"] == plate_filter
        ]
        print(
            f"Filtered phenotype samples to {len(phenotype_samples_df)} rows for plate {plate_filter}"
        )


# TODO: restrict wells and tiles for testing
# TODO: unrestrict wells and tiles after testing
# sbs_wildcard_combos = sbs_wildcard_combos[
#     ((sbs_wildcard_combos["plate"] == "1") & (sbs_wildcard_combos["well"] == "A1"))
# ]
# sbs_wildcard_combos = sbs_wildcard_combos[sbs_wildcard_combos["tile"].isin(["1", "2"])]
# phenotype_wildcard_combos = phenotype_wildcard_combos[
#     (
#         (phenotype_wildcard_combos["plate"] == "1")
#         & (phenotype_wildcard_combos["well"] == "A1")
#     )
# ]
# phenotype_wildcard_combos = phenotype_wildcard_combos[
#     phenotype_wildcard_combos["tile"].isin(["1", "2"])
# ]


include: "targets/preprocess.smk"


<<<<<<< HEAD
# include: "rules/preprocess.smk"


=======
>>>>>>> 57d37b83
if "sbs" in config and len(sbs_wildcard_combos) > 0:
    # TODO: test and implement segmentation paramsearch for updated brieflow setup
    # # Initialize parameter search configurations if needed
    # if config["sbs"]["mode"] == "segment_sbs_paramsearch":
    #     config = initialize_segment_sbs_paramsearch(config)

    # Include target and rule files
    include: "targets/sbs.smk"

<<<<<<< HEAD

# include: "rules/sbs.smk"

=======
>>>>>>> 57d37b83

if "phenotype" in config and len(phenotype_wildcard_combos) > 0:
    # TODO: test and implement segmentation paramsearch for updated brieflow setup
    # # Initialize parameter search configurations if needed
    # if config["phenotype"]["mode"] == "segment_phenotype_paramsearch":
    #     config = initialize_segment_phenotype_paramsearch(config)

    # Include target and rule files
    include: "targets/phenotype.smk"

<<<<<<< HEAD

# include: "rules/phenotype.smk"

=======
>>>>>>> 57d37b83

if "merge" in config:
    MERGE_COMBO_FP = Path(config["merge"]["merge_combo_fp"])
    merge_wildcard_combos = pd.read_csv(MERGE_COMBO_FP, sep="\t")

    # Include target and rule files
    include: "targets/merge.smk"

<<<<<<< HEAD

# include: "rules/merge.smk"

=======
>>>>>>> 57d37b83

if "aggregate" in config:
    AGGREGATE_COMBO_FP = Path(config["aggregate"]["aggregate_combo_fp"])
    aggregate_wildcard_combos = pd.read_csv(AGGREGATE_COMBO_FP, sep="\t")

    # Include target and rule files
    include: "targets/aggregate.smk"
    include: "rules/aggregate.smk"


<<<<<<< HEAD
# if "cluster" in config:
#     # Include target and rule files
#     include: "targets/cluster.smk"
#     include: "rules/cluster.smk"
=======
if "cluster" in config:

    # Include target and rule files
    include: "targets/cluster.smk"
    include: "rules/cluster.smk"
>>>>>>> 57d37b83
<|MERGE_RESOLUTION|>--- conflicted
+++ resolved
@@ -36,6 +36,9 @@
 if PHENOTYPE_SAMPLES_FP.exists():
     phenotype_samples_df = pd.read_csv(PHENOTYPE_SAMPLES_FP, sep="\t")
     if len(phenotype_samples_df) > 0:
+        phenotype_wildcard_combos = pd.read_csv(PHENOTYPE_COMBO_FP, sep="\t").astype(
+            str
+        )
         phenotype_wildcard_combos = pd.read_csv(PHENOTYPE_COMBO_FP, sep="\t").astype(
             str
         )
@@ -100,12 +103,9 @@
 include: "targets/preprocess.smk"
 
 
-<<<<<<< HEAD
 # include: "rules/preprocess.smk"
 
 
-=======
->>>>>>> 57d37b83
 if "sbs" in config and len(sbs_wildcard_combos) > 0:
     # TODO: test and implement segmentation paramsearch for updated brieflow setup
     # # Initialize parameter search configurations if needed
@@ -115,12 +115,9 @@
     # Include target and rule files
     include: "targets/sbs.smk"
 
-<<<<<<< HEAD
 
 # include: "rules/sbs.smk"
 
-=======
->>>>>>> 57d37b83
 
 if "phenotype" in config and len(phenotype_wildcard_combos) > 0:
     # TODO: test and implement segmentation paramsearch for updated brieflow setup
@@ -131,12 +128,9 @@
     # Include target and rule files
     include: "targets/phenotype.smk"
 
-<<<<<<< HEAD
 
 # include: "rules/phenotype.smk"
 
-=======
->>>>>>> 57d37b83
 
 if "merge" in config:
     MERGE_COMBO_FP = Path(config["merge"]["merge_combo_fp"])
@@ -145,12 +139,6 @@
     # Include target and rule files
     include: "targets/merge.smk"
 
-<<<<<<< HEAD
-
-# include: "rules/merge.smk"
-
-=======
->>>>>>> 57d37b83
 
 if "aggregate" in config:
     AGGREGATE_COMBO_FP = Path(config["aggregate"]["aggregate_combo_fp"])
@@ -161,15 +149,7 @@
     include: "rules/aggregate.smk"
 
 
-<<<<<<< HEAD
 # if "cluster" in config:
 #     # Include target and rule files
 #     include: "targets/cluster.smk"
-#     include: "rules/cluster.smk"
-=======
-if "cluster" in config:
-
-    # Include target and rule files
-    include: "targets/cluster.smk"
-    include: "rules/cluster.smk"
->>>>>>> 57d37b83
+#     include: "rules/cluster.smk"