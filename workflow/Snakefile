import warnings
from pathlib import Path

import pandas as pd

from lib.shared.initialize_paramsearch import initialize_segment_sbs_paramsearch
from lib.shared.initialize_paramsearch import initialize_segment_phenotype_paramsearch

# Get the general configuration options
ROOT_FP = Path(config["all"]["root_fp"])

# Get paths to the sample and combo files dfs
SBS_SAMPLES_FP = Path(config["preprocess"]["sbs_samples_fp"])
SBS_COMBO_FP = Path(config["preprocess"]["sbs_combo_fp"])
PHENOTYPE_SAMPLES_FP = Path(config["preprocess"]["phenotype_samples_fp"])
PHENOTYPE_COMBO_FP = Path(config["preprocess"]["phenotype_combo_fp"])

# Load sbs samples if the file exists
if SBS_SAMPLES_FP.exists():
    sbs_samples_df = pd.read_csv(SBS_SAMPLES_FP, sep="\t")
    if len(sbs_samples_df) > 0:
        sbs_wildcard_combos = pd.read_csv(SBS_COMBO_FP, sep="\t").astype(str)
    else:
        print("No SBS samples found in the file!")
        sbs_wildcard_combos = pd.DataFrame(
            columns=["plate", "well", "tile", "cycle"]
        ).astype(str)
else:
    print(f"SBS samples file not found: {SBS_SAMPLES_FP}")
    sbs_samples_df = pd.DataFrame()
    sbs_wildcard_combos = pd.DataFrame(
        columns=["plate", "well", "tile", "cycle"]
    ).astype(str)

# Load phenotype samples if the file exists
if PHENOTYPE_SAMPLES_FP.exists():
    phenotype_samples_df = pd.read_csv(PHENOTYPE_SAMPLES_FP, sep="\t")
    if len(phenotype_samples_df) > 0:
        phenotype_wildcard_combos = pd.read_csv(PHENOTYPE_COMBO_FP, sep="\t").astype(
            str
        )
    else:
        print("No phenotype samples found in the file!")
        phenotype_wildcard_combos = pd.DataFrame(
            columns=["plate", "well", "tile", "cycle"]
        ).astype(str)
else:
    print(f"Phenotype samples file not found: {PHENOTYPE_SAMPLES_FP}")
    phenotype_samples_df = pd.DataFrame()
    phenotype_wildcard_combos = pd.DataFrame(
        columns=["plate", "well", "tile", "cycle"]
    ).astype(str)

# Check for plate filter
# If plate filter is set, only process the specified plate
plate_filter = config.get("plate_filter", None)
if plate_filter is not None:
    plate_filter = str(plate_filter)
    print(f"PLATE FILTER: Processing only plate {plate_filter}")

    if len(sbs_samples_df) > 0:
        sbs_samples_df = sbs_samples_df[
            sbs_samples_df["plate"].astype(str) == plate_filter
        ]
        sbs_wildcard_combos = sbs_wildcard_combos[
            sbs_wildcard_combos["plate"] == plate_filter
        ]
        print(
            f"Filtered SBS samples to {len(sbs_samples_df)} rows for plate {plate_filter}"
        )
    if len(phenotype_samples_df) > 0:
        phenotype_samples_df = phenotype_samples_df[
            phenotype_samples_df["plate"].astype(str) == plate_filter
        ]
        phenotype_wildcard_combos = phenotype_wildcard_combos[
            phenotype_wildcard_combos["plate"] == plate_filter
        ]
        print(
            f"Filtered phenotype samples to {len(phenotype_samples_df)} rows for plate {plate_filter}"
        )


# TODO: restrict wells and tiles for testing
# TODO: unrestrict wells and tiles after testing
# sbs_wildcard_combos = sbs_wildcard_combos[
#     ((sbs_wildcard_combos["plate"] == "1") & (sbs_wildcard_combos["well"] == "A1"))
# ]
# sbs_wildcard_combos = sbs_wildcard_combos[sbs_wildcard_combos["tile"].isin(["1", "2"])]
# phenotype_wildcard_combos = phenotype_wildcard_combos[
#     (
#         (phenotype_wildcard_combos["plate"] == "1")
#         & (phenotype_wildcard_combos["well"] == "A1")
#     )
# ]
# phenotype_wildcard_combos = phenotype_wildcard_combos[
#     phenotype_wildcard_combos["tile"].isin(["1", "2"])
# ]


include: "targets/preprocess.smk"
include: "rules/preprocess.smk"


if "sbs" in config and len(sbs_wildcard_combos) > 0:
    # TODO: test and implement segmentation paramsearch for updated brieflow setup
    # # Initialize parameter search configurations if needed
    # if config["sbs"]["mode"] == "segment_sbs_paramsearch":
    #     config = initialize_segment_sbs_paramsearch(config)

    # Include target and rule files
    include: "targets/sbs.smk"
    include: "rules/sbs.smk"


if "phenotype" in config and len(phenotype_wildcard_combos) > 0:
    # TODO: test and implement segmentation paramsearch for updated brieflow setup
    # # Initialize parameter search configurations if needed
    # if config["phenotype"]["mode"] == "segment_phenotype_paramsearch":
    #     config = initialize_segment_phenotype_paramsearch(config)

    # Include target and rule files
    include: "targets/phenotype.smk"
    include: "rules/phenotype.smk"


if "merge" in config:
    MERGE_COMBO_FP = Path(config["merge"]["merge_combo_fp"])
    merge_wildcard_combos = pd.read_csv(MERGE_COMBO_FP, sep="\t")

    # Include target and rule files
    include: "targets/merge.smk"
    include: "rules/merge.smk"


if "aggregate" in config:

    # Include target and rule files
    include: "targets/aggregate.smk"
    include: "rules/aggregate.smk"

<<<<<<< HEAD
=======

>>>>>>> 0c518856
if "cluster" in config:

    # Include target and rule files
    include: "targets/cluster.smk"
    include: "rules/cluster.smk"<|MERGE_RESOLUTION|>--- conflicted
+++ resolved
@@ -138,10 +138,6 @@
     include: "targets/aggregate.smk"
     include: "rules/aggregate.smk"
 
-<<<<<<< HEAD
-=======
-
->>>>>>> 0c518856
 if "cluster" in config:
 
     # Include target and rule files
