--- conflicted
+++ resolved
@@ -109,12 +109,8 @@
 
     # Include target and rule files
     include: "targets/sbs.smk"
-<<<<<<< HEAD
-    # include: "rules/sbs.smk"
-=======
     include: "rules/sbs.smk"
 
->>>>>>> 31e40d01
 
 if "phenotype" in config and len(phenotype_wildcard_combos) > 0:
     # TODO: test and implement segmentation paramsearch for updated brieflow setup
@@ -124,11 +120,7 @@
 
     # Include target and rule files
     include: "targets/phenotype.smk"
-<<<<<<< HEAD
-    # include: "rules/phenotype.smk"
-=======
     include: "rules/phenotype.smk"
->>>>>>> 31e40d01
 
 
 if "merge" in config:
