--- conflicted
+++ resolved
@@ -920,11 +920,6 @@
         result_df["second_neighbor"] = np.nan
         result_df["second_neighbor_distance"] = np.nan
         result_df["angle_between_neighbors"] = np.nan
-<<<<<<< HEAD
-        
-=======
-
->>>>>>> 80677dc3
         # If we have exactly 2 objects, we can fill in the first neighbor info
         if len(df) == 2:
             # Each object's first neighbor is the other object
@@ -934,11 +929,6 @@
             distance = np.sqrt(((points[0] - points[1]) ** 2).sum())
             result_df["first_neighbor_distance"] = distance
             # No second neighbor, angle remains NaN
-<<<<<<< HEAD
-        
-=======
-
->>>>>>> 80677dc3
         return result_df.drop(columns=["i", "j"]).set_index("label")
 
     kdt = cKDTree(df[["i", "j"]])
