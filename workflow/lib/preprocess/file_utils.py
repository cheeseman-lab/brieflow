--- conflicted
+++ resolved
@@ -1,158 +1,91 @@
-"""Utility functions for handling files during preprocessing."""
+"""Utility functions for handling and filtering sample file paths in the BrieFlow pipeline."""
 
-import pandas as pd
-from typing import List, Union
+import logging
+from pathlib import Path
+
+log = logging.getLogger(__name__)
+
+# Mapping of metadata keys to filename prefixes and data types
+FILENAME_METADATA_MAPPING = {
+    "plate": ["P-", str],
+    "well": ["W-", str],
+    "tile": ["T-", int],
+    "cycle": ["C-", int],
+    "gene": ["G-", str],
+    "sgrna": ["SG-", str],
+    "channel": ["CH-", str],
+    "dataset": ["DT-", str],
+}
 
 
-def get_sample_fps(
-    samples_df: pd.DataFrame,
-    plate: int = None,
-    well: str = None,
-    tile: int = None,
-    cycle: int = None,
-    channel: str = None,
-    round_order: List[int] = None,
-    channel_order: List[str] = None,
-    verbose: bool = False,
-) -> Union[str, List[str]]:
-    """Filters the samples DataFrame and ensures consistent channel and round order.
-    
+def get_filename(data_location: dict, info_type: str, file_type: str) -> str:
+    """Generate a structured filename based on data location, information type, and file type.
+
     Args:
-        samples_df (pd.DataFrame): DataFrame containing sample data.
-        plate (int, optional): Plate number to filter by. Defaults to None.
-        well (str, optional): Well identifier to filter by. Defaults to None.
-        tile (int, optional): Tile number to filter by. Defaults to None.
-        cycle (int, optional): Cycle number to filter by. Defaults to None.
-        channel (str, optional): Channel to filter by. Defaults to None.
-        round_order (List[int], optional): Order of rounds to return. Defaults to None.
-        channel_order (List[str], optional): Order of channels. Defaults to None.
-        verbose (bool, optional): Whether to print verbose output. Defaults to False.
-<<<<<<< HEAD
+        data_location (dict): Dictionary containing location info like well, tile, and cycle.
+        info_type (str): Type of information (e.g., 'cell_features', 'sbs_reads').
+        file_type (str): File extension/type (e.g., 'tsv', 'parquet', 'tiff').
 
-=======
->>>>>>> 67e8987c
     Returns:
-        Union[str, List[str]]: Either a single filepath or ordered list of filepaths
+        str: Structured filename.
     """
-    filtered_df = samples_df
-    if plate is not None:
-        filtered_df = filtered_df[filtered_df["plate"] == int(plate)]
-    if well is not None:
-        filtered_df = filtered_df[filtered_df["well"] == well]
-    if tile is not None:
-        filtered_df = filtered_df[filtered_df["tile"] == int(tile)]
-    if cycle is not None:
-        filtered_df = filtered_df[filtered_df["cycle"] == int(cycle)]
-    if channel is not None:
-        filtered_df = filtered_df[filtered_df["channel"] == channel]
+    parts = []
 
-    if round_order is not None:
-        # Filter to only include specified rounds
-        filtered_df = filtered_df[filtered_df["round"].isin(round_order)]
-<<<<<<< HEAD
+    for metadata_key, metadata_value in data_location.items():
+        if metadata_key in FILENAME_METADATA_MAPPING:
+            prefix, _ = FILENAME_METADATA_MAPPING[metadata_key]
+            parts.append(f"{prefix}{metadata_value}")
+        else:
+            print(f"Unknown metadata key: {metadata_key}")
 
-        # If no data after filtering, return results based on available rounds
-        if len(filtered_df) == 0:
-            print(
-                f"No data found for specified rounds {round_order}. Using available rounds."
-            )
-=======
-        
-        # If no data after filtering, return results based on available rounds
-        if len(filtered_df) == 0:
-            print(f"No data found for specified rounds {round_order}. Using available rounds.")
->>>>>>> 67e8987c
-            filtered_df = samples_df
-            if plate is not None:
-                filtered_df = filtered_df[filtered_df["plate"] == int(plate)]
-            if well is not None:
-                filtered_df = filtered_df[filtered_df["well"] == well]
-            if tile is not None:
-                filtered_df = filtered_df[filtered_df["tile"] == int(tile)]
-            if cycle is not None:
-                filtered_df = filtered_df[filtered_df["cycle"] == int(cycle)]
-            if channel is not None:
-                filtered_df = filtered_df[filtered_df["channel"] == channel]
-<<<<<<< HEAD
+    prefix = "_".join(parts)
+    filename = (
+        f"{prefix}__{info_type}.{file_type}" if prefix else f"{info_type}.{file_type}"
+    )
 
-=======
-        
->>>>>>> 67e8987c
-        # Create dictionary mapping round to DataFrame rows
-        round_groups = {
-            round_num: group for round_num, group in filtered_df.groupby("round")
-        }
-<<<<<<< HEAD
+    return filename
 
-        # Initialize lists to store files and channels
-        all_files = []
-        final_channel_order = []
 
-        # Get available rounds that exist in the data
-        available_rounds = sorted(round_groups.keys())
+def parse_filename(file_path: str) -> tuple:
+    """Parse a structured filename from a file path to extract data location, information type, and file type.
 
-        # Process each available round
-        for round_num in available_rounds:
-            round_df = round_groups[round_num]
+    Args:
+        file_path (str): Full file path or filename, e.g., '/path/to/W_A1_T02_C03__cell_features.tsv'.
 
-=======
-        
-        # Initialize lists to store files and channels
-        all_files = []
-        final_channel_order = []
-        
-        # Get available rounds that exist in the data
-        available_rounds = sorted(round_groups.keys())
-        
-        # Process each available round
-        for round_num in available_rounds:
-            round_df = round_groups[round_num]
-            
->>>>>>> 67e8987c
-            # If channel order is specified, get files in that order for this round
-            if "channel" in round_df.columns and channel_order is not None:
-                # Create mapping of available channels to files for this round
-                channel_to_file = dict(zip(round_df["channel"], round_df["sample_fp"]))
-                # Add files for each requested channel if available in this round
-                for channel in channel_order:
-                    if channel in channel_to_file:
-                        all_files.append(channel_to_file[channel])
-                        final_channel_order.append(f"Round {round_num}: {channel}")
-            else:
-                # If no channel order, just take the first file from this round
-                all_files.append(round_df["sample_fp"].iloc[0])
-<<<<<<< HEAD
-                final_channel_order.append(
-                    f"Round {round_num}: {round_df['channel'].iloc[0]}"
-                )
+    Returns:
+        tuple: A tuple containing:
+            - metadata (dict): Dictionary with keys like 'well', 'tile', 'cycle' as applicable.
+            - info_type (str): The type of information (e.g., 'cell_features').
+            - file_type (str): The file extension/type (e.g., 'tsv').
+    """
+    # Convert the input to a Path object
+    path = Path(file_path)
 
-=======
-                final_channel_order.append(f"Round {round_num}: {round_df['channel'].iloc[0]}")
-        
->>>>>>> 67e8987c
-        if verbose:
-            print("\nFinal channel order:")
-            for chan in final_channel_order:
-                print(f"  {chan}")
-<<<<<<< HEAD
+    # Extract the filename and file extension
+    filename = path.stem
+    file_type = path.suffix.lstrip(".")
 
-=======
-                
->>>>>>> 67e8987c
-        return all_files
+    # Split the filename into main parts
+    parts = filename.split("__")
 
-    # If no rounds specified but we have channels and channel order
-    if "channel" in filtered_df.columns and channel_order is not None:
-        channel_to_file = dict(zip(filtered_df["channel"], filtered_df["sample_fp"]))
-<<<<<<< HEAD
-        return [
-            channel_to_file[channel]
-            for channel in channel_order
-            if channel in channel_to_file
-        ]
-=======
-        return [channel_to_file[channel] for channel in channel_order if channel in channel_to_file]
->>>>>>> 67e8987c
+    # Initialize metadata dictionary and info_type variable
+    metadata = {}
+    info_type = None
 
-    # Otherwise return single file path
-    return filtered_df["sample_fp"].iloc[0]+    # Parse data location part
+    if len(parts) == 2:
+        location_part, info_type = parts
+        elements = location_part.split("_")
+
+        for element in elements:
+            for key, (prefix, data_type) in FILENAME_METADATA_MAPPING.items():
+                if element.startswith(prefix):
+                    # Extract and convert the value based on the data type
+                    value = element[len(prefix) :]
+                    metadata[key] = data_type(value)
+                    break  # Stop checking other prefixes for this element
+    else:
+        # If no location part, the first part is the info_type
+        info_type = parts[0]
+
+    return metadata, info_type, file_type