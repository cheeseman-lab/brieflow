--- conflicted
+++ resolved
@@ -65,13 +65,9 @@
     df_reads : pandas DataFrame
         Table of all reads with base calls resulting from SBS compensation and related metadata.
     """
-<<<<<<< HEAD
-    if bases_data.empty or (correction_only_in_cells and len(bases_data.query("cell > 0")) == 0):
-=======
     if bases_data.empty or (
         correction_only_in_cells and len(bases_data.query("cell > 0")) == 0
     ):
->>>>>>> 6d9bfad9
         # Get number of cycles from the most common value in the cycle column
         # Default to 0 if no cycles are found
         cycles = len(set(bases_data["cycle"])) if not bases_data.empty else 0
