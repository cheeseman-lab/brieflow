--- conflicted
+++ resolved
@@ -180,23 +180,12 @@
     """
     # Set up offsets array, initialized with zeros
     offsets = np.array([(0, 0) for i in range(data.shape[0])])
-<<<<<<< HEAD
 
     # Set up full offsets array
     offsets = np.array([(0, 0) for _ in range(data.shape[0])])
 
     for channel, offset_yx in offsets_dict.items():
         offsets[channel] = offset_yx
-=======
-    # Apply the specified offset to the specified channel(s)
-    if isinstance(channels, int):
-        offsets[channels] = offset_yx
-    elif isinstance(channels, (list, tuple)):
-        for channel in channels:
-            offsets[channel] = offset_yx
-    else:
-        raise ValueError("'channels' must be an int or tuple/list of ints")
->>>>>>> 685b82d1
 
     # Apply the calculated offsets to data
     adjusted = apply_offsets(data, offsets)
