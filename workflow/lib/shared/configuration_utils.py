"""Shared utilties for configuring Brieflow process parameters.

This includes:
- Header string for Brieflow config file.
- Function to create the Brieflow samples dataframe with file location and metadata.
- Functions for displaying SBS/phenotype images and segmentations.
- Functions for viewing steps of merge process such as determining tiles to merge and seeing an example merge.
"""

import re
import math

import pandas as pd
from microfilm.microplot import Micropanel
import numpy as np
import matplotlib
import matplotlib.pyplot as plt
import skimage.morphology
from scipy.spatial.distance import cdist
<<<<<<< HEAD
from sklearn.linear_model import LinearRegression
=======

from lib.merge.hash import build_linear_model
>>>>>>> edf43a1e

CONFIG_FILE_HEADER = """
# BrieFlow configuration file

# Defining samples:
#   Samples must be defined in the following TSV files with columns:
#     sbs_samples.tsv: sample_fp, well, tile, cycle
#     phenotype_samples.tsv: sample_fp, well, tile

# Paths:
#   Paths are resolved relative to the directory the workflow is run from

# Parameters:
"""


def create_samples_df(images_fp, sample_pattern, metadata):
    """Generate samples dataframe from a directory of images.

    Samples dataframe includes path to images and image metadata extracted from the file names.

    Args:
        images_fp (Path): Path to the directory containing images.
        sample_pattern (str): Regular expression pattern to extract metadata from image file names.
        metadata (list): List of metadata keys to extract from the file names.

    Returns:
        Samples DataFrame: DataFrame containing sample metadata and file paths.
    """
    if images_fp is None:
        print("No image directory provided, returning an empty sample DataFrame!")
        return pd.DataFrame(columns=["sample_fp"])

    samples_data = []

    # Iterate over files and extract information
    for image_fp in images_fp.rglob("*"):  # Recursively matches all files in subdirs
        match = re.search(sample_pattern, image_fp.name)
        if match:
            # Find sample path and metadata
            sample_data = {"sample_fp": str(image_fp)}
            sample_metadata = {
                key: match.group(i + 1) for i, key in enumerate(metadata)
            }

            # Convert numeric metadta values to integers where applicable
            for key, value in sample_metadata.items():
                if value.isdigit():
                    sample_metadata[key] = int(value)

            # Update sample data with metadata
            sample_data.update(sample_metadata)

            # Append sample data to list
            samples_data.append(sample_data)

    # Create a DataFrame and sort by metadata
    samples_df = pd.DataFrame(samples_data)
    samples_df = samples_df.sort_values(by=metadata)
    samples_df = samples_df.reset_index(drop=True)

    return samples_df


def create_micropanel(microimages, num_cols=2, figscaling=6, add_channel_label=True):
    """Creates a Micropanel from a list of Microimages.

    Dynamically arranges microimages into a grid based on the specified number of columns.

    Args:
        microimages (list): A list of Microimage objects to be displayed in the panel.
        num_cols (int, optional): Number of columns in the grid. Defaults to 2.
        figscaling (int, optional): Scaling factor for the figure size. Defaults to 4.
        add_channel_label (bool, optional): If True, adds channel labels to the microimages. Defaults to True

    Returns:
        Micropanel: A Micropanel object with microimages arranged in a grid.
    """
    # Calculate grid dimensions
    num_images = len(microimages)
    num_rows = math.ceil(num_images / num_cols)

    # Create panel with dynamic rows
    panel = Micropanel(rows=num_rows, cols=num_cols, figscaling=figscaling)

    # Add all microimages to the panel
    for i, microimage in enumerate(microimages):
        row = i // num_cols
        col = i % num_cols
        panel.add_element([row, col], microimage)

    # Add channel labels to the microimages
    if add_channel_label:
        panel.add_channel_label()

    return panel


def random_cmap(alpha=0.5, num_colors=256):
    """Create a random colormap for segmentation.

    Args:
        alpha (float, optional): Transparency value for the colors in the colormap, ranging from 0 (transparent)
            to 1 (opaque). Defaults to 0.5.
        num_colors (int, optional): Number of colors to generate in the colormap. Defaults to 256.

    Returns:
        matplotlib.colors.ListedColormap: A colormap object with randomly generated colors, where the first
            color is set to black with full transparency.
    """
    colmat = np.random.rand(num_colors, 4)
    colmat[:, -1] = alpha
    # Set the first color to black with full transparency
    colmat[0, :] = [0, 0, 0, 1]
    cmap = matplotlib.colors.ListedColormap(colmat)
    return cmap


def outline_mask(arr, direction="outer", width=1):
    """Remove interior of label mask in `arr`.

    Args:
        arr (numpy.ndarray): The input label mask array.
        direction (str, optional): The direction of outlining. 'outer' outlines the outer boundary, 'inner' outlines the inner boundary. Default is 'outer'.
        width (int, optional): The width of the structuring element used for erosion and dilation. Default is 1.

    Returns:
        numpy.ndarray: The label mask array with the outlined interior removed.

    Raises:
        ValueError: If `direction` is neither 'outer' nor 'inner'.
    """
    selem = skimage.morphology.disk(
        width
    )  # Create a disk-shaped structuring element with the specified width
    arr = (
        arr.copy()
    )  # Create a copy of the input array to avoid modifying the original array
    if direction == "outer":  # If outlining direction is 'outer'
        mask = skimage.morphology.erosion(
            arr, selem
        )  # Erode the mask using the structuring element
        arr[mask > 0] = 0  # Set interior pixels to 0
        return arr  # Return the modified array
    elif direction == "inner":  # If outlining direction is 'inner'
        mask1 = (
            skimage.morphology.erosion(arr, selem) == arr
        )  # Create a mask for pixels on the inner boundary
        mask2 = (
            skimage.morphology.dilation(arr, selem) == arr
        )  # Create a mask for pixels on the outer boundary
        arr[mask1 & mask2] = (
            0  # Set pixels within the inner boundary and outside the outer boundary to 0
        )
        return arr  # Return the modified array
    else:  # If direction is neither 'outer' nor 'inner'
        raise ValueError(direction)  # Raise a ValueError


def image_segmentation_annotations(data, nuclei, cells):
    """Annotate outlines of nuclei and cells on image data.

    This function overlays outlines of nuclei and cells on the provided image data.

    Args:
        data (numpy.ndarray): Image data with shape (channels, height, width).
        nuclei (numpy.ndarray): Array representing nuclei outlines.
        cells (numpy.ndarray): Array representing cells outlines.

    Returns:
        numpy.ndarray: Annotated image data with outlines of nuclei and cells.
    """
    # Ensure data has at least 3 dimensions
    if data.ndim == 2:
        data = data[None]

    # Get dimensions of the image data
    channels, height, width = data.shape

    # Create an array to store annotated data
    annotated = np.zeros((channels + 1, height, width), dtype=np.uint16)

    # Generate combined mask for nuclei and cells outlines
    mask = (outline_mask(nuclei, direction="inner") > 0) + (
        outline_mask(cells, direction="inner") > 0
    )

    # Copy original data to annotated data
    annotated[:channels] = data

    # Add combined mask to the last channel
    annotated[channels] = mask

    return np.squeeze(annotated)


def plot_combined_tile_grid(ph_test_metadata, sbs_test_metadata):
    """Plots a combined grid of X-Y positions for PH and SBS datasets with annotations.

    Note: Plot sizing is hard coded with arbitrary values that will not work for ND2 images with different sizes.

    Args:
        ph_test_metadata (pd.DataFrame): DataFrame containing PH metadata with columns:
            'x_pos', 'y_pos', 'tile', and other relevant fields.
        sbs_test_metadata (pd.DataFrame): DataFrame containing SBS metadata with columns:
            'x_pos', 'y_pos', 'tile', and other relevant fields.

    Returns:
        matplotlib.figure.Figure: The figure object containing the plot.
    """
    # Create figure
    fig = plt.figure(figsize=(30, 24))

    # Scatter plot for PH data
    plt.scatter(
        ph_test_metadata["x_pos"],
        ph_test_metadata["y_pos"],
        s=450,
        c="white",
        marker="s",
        edgecolors="black",
        linewidths=1,
        alpha=0.7,
        label="PH",
    )

    # Label each PH point with the 'tile' variable
    for i, txt in enumerate(ph_test_metadata["tile"]):
        plt.annotate(
            txt,
            (ph_test_metadata["x_pos"].iloc[i], ph_test_metadata["y_pos"].iloc[i]),
            textcoords="offset points",
            xytext=(0, 3),
            ha="center",
            fontsize=12,
            color="black",
        )

    # Scatter plot for SBS data
    plt.scatter(
        sbs_test_metadata["x_pos"],
        sbs_test_metadata["y_pos"],
        s=1800,
        c="red",
        marker="s",
        edgecolors="black",
        linewidths=1,
        alpha=0.5,
        label="SBS",
    )

    # Label each SBS point with the 'tile' variable
    for i, txt in enumerate(sbs_test_metadata["tile"]):
        plt.annotate(
            txt,
            (sbs_test_metadata["x_pos"].iloc[i], sbs_test_metadata["y_pos"].iloc[i]),
            textcoords="offset points",
            xytext=(0, -7),
            ha="center",
            fontsize=12,
            color="red",
        )

    # Set labels and title
    plt.xlabel("X Position", fontsize=30)
    plt.ylabel("Y Position", fontsize=30)
    plt.title(
        "Combined Grid Plot of X-Y Positions with Field of View Labels, SBS & PH",
        fontsize=30,
    )

    # Add legend
    plt.legend(fontsize=30)

    # Adjust layout
    plt.tight_layout()

    return fig


def plot_merge_example(df_ph, df_sbs, alignment_vec, threshold=2):
    """Visualizes the merge process for a single tile-site pair.

    Args:
        df_ph (pandas.DataFrame): Phenotype data with 'i', 'j' columns.
        df_sbs (pandas.DataFrame): SBS data with 'i', 'j' columns.
        alignment_vec (dict): Contains 'rotation' and 'translation' for alignment.
        threshold (float, optional): Distance threshold for matching points. Defaults to 2.
    """
    # Create figure with three subplots
    fig, (ax1, ax2, ax3) = plt.subplots(1, 3, figsize=(30, 10))

    # Filter for specific tile and site
    df_ph_filtered = df_ph[df_ph["tile"] == alignment_vec["tile"]]
    df_sbs_filtered = df_sbs[df_sbs["tile"] == alignment_vec["site"]]

    # Get coordinates
    X = df_ph_filtered[["i", "j"]].values
    Y = df_sbs_filtered[["i", "j"]].values

    # Build model and predict
    model = build_linear_model(alignment_vec["rotation"], alignment_vec["translation"])
    Y_pred = model.predict(X)

    # Calculate distances
    distances = cdist(Y, Y_pred, metric="sqeuclidean")
    ix = distances.argmin(axis=1)
    filt = np.sqrt(distances.min(axis=1)) < threshold

    # Filter out Y_pred based on filt
    Y_pred = Y_pred[ix[filt]]

    # Calculate statistics
    n_ph = len(X)
    n_sbs = len(Y)
    n_matched = len(Y_pred)

    # Plot 1: Original Scale
    ax1.scatter(
        X[:, 0], X[:, 1], c="blue", s=20, alpha=0.5, label=f"Phenotype ({n_ph} points)"
    )
    ax1.scatter(
        Y_pred[:, 0],
        Y_pred[:, 1],
        c="red",
        s=20,
        alpha=0.5,
        label=f"Aligned SBS ({n_matched}) points)",
    )
    ax1.scatter(
        Y[:, 0],
        Y[:, 1],
        c="green",
        s=20,
        alpha=0.5,
        label=f"Original SBS ({n_sbs} points)",
    )

    # Draw lines between matched points that pass threshold
    for i in range(len(Y)):
        if filt[i]:
            ax1.plot([X[ix[i], 0], Y[i, 0]], [X[ix[i], 1], Y[i, 1]], "k-", alpha=0.1)

    ax1.set_title(
<<<<<<< HEAD
        f'Original Scale View\nPH:{alignment_vec["tile"]}, SBS:{alignment_vec["site"]}'
=======
        f"Original Scale View\nPH:{alignment_vec['tile']}, SBS:{alignment_vec['site']}"
>>>>>>> edf43a1e
    )
    ax1.legend()

    # Plot 2: Scale PH values to SBS axis
    X_norm = (X - X.min(axis=0)) / (X.max(axis=0) - X.min(axis=0))

    # Get the range and minimum of aligned SBS points (Y_pred)
    Y_pred_range = Y_pred.max(axis=0) - Y_pred.min(axis=0)
    Y_pred_min = Y_pred.min(axis=0)

    # Scale and translate phenotype points to align with SBS field
    X_scaled = (X_norm * Y_pred_range) + Y_pred_min

    ax2.scatter(
        Y[:, 0],
        Y[:, 1],
        c="lightgray",
        s=20,
        alpha=0.1,
        label=f"SBS Field ({n_sbs} points)",
    )
    ax2.scatter(
        Y_pred[:, 0],
        Y_pred[:, 1],
        c="red",
        s=20,
        alpha=0.25,
        label=f"Aligned SBS ({n_matched} points)",
    )
    ax2.scatter(
        X_scaled[:, 0],
        X_scaled[:, 1],
        c="blue",
        s=20,
        alpha=0.25,
        label=f"Phenotype ({n_ph} points)",
    )

    ax2.set_title("Normalized Scale For PH Points Relative to SBS")
    ax2.legend()

    # Plot 3: Scale PH values to SBS axis
    X_norm = (X - X.min(axis=0)) / (X.max(axis=0) - X.min(axis=0))
    # Get the range and minimum of aligned SBS points (Y_pred)
    Y_pred_range = Y_pred.max(axis=0) - Y_pred.min(axis=0)
    Y_pred_min = Y_pred.min(axis=0)
    # Scale and translate phenotype points to align with SBS field
    X_scaled = (X_norm * Y_pred_range) + Y_pred_min
    # Find unmatched phenotype points
    matched_ph_ix = np.unique(ix[filt])
    unmatched_ph_mask = ~np.isin(np.arange(len(X)), matched_ph_ix)
    # Plot SBS field and aligned points
    ax3.scatter(
        Y[:, 0],
        Y[:, 1],
        c="lightgray",
        s=20,
        alpha=0.1,
        label=f"SBS Field ({n_sbs} points)",
    )
    ax3.scatter(
        Y_pred[:, 0],
        Y_pred[:, 1],
        c="red",
        s=20,
        alpha=0.25,
        label=f"Aligned SBS ({n_matched} points)",
    )
    # Plot matched phenotype points in blue
    ax3.scatter(
        X_scaled[~unmatched_ph_mask][:, 0],
        X_scaled[~unmatched_ph_mask][:, 1],
        c="blue",
        s=20,
        alpha=0.25,
        label=f"Matched Phenotype ({n_matched} points)",
    )
    # Plot unmatched phenotype points in yellow with star marker
    ax3.scatter(
        X_scaled[unmatched_ph_mask][:, 0],
        X_scaled[unmatched_ph_mask][:, 1],
        marker="*",
        c="yellow",
        s=100,
        alpha=1,
        label=f"Unmatched Phenotype ({sum(unmatched_ph_mask)} points)",
    )
    # Optionally add labels for unmatched points
    for i in np.where(unmatched_ph_mask)[0]:
        ax3.annotate(
            f"Cell {i}",
            (X_scaled[i, 0], X_scaled[i, 1]),
            xytext=(10, 10),
            textcoords="offset points",
            bbox=dict(boxstyle="round", fc="white", alpha=0.7),
        )
    ax3.set_title(
        "Normalized Scale For PH Points Relative to SBS (with unmatched points)"
    )
    ax3.legend()

    plt.tight_layout()
<<<<<<< HEAD
    plt.show()


def build_linear_model(rotation, translation):
    """Builds a linear regression model using the provided rotation matrix and translation vector.

    Args:
        rotation (numpy.ndarray): Rotation matrix for the model.
        translation (numpy.ndarray): Translation vector for the model.

    Returns:
        sklearn.linear_model.LinearRegression: Linear regression model with the specified rotation
        and translation.
    """
    m = LinearRegression()
    m.coef_ = rotation  # Set the rotation matrix as the model's coefficients
    m.intercept_ = translation  # Set the translation vector as the model's intercept
    return m  # Return the linear regression model
=======
    plt.show()
>>>>>>> edf43a1e
<|MERGE_RESOLUTION|>--- conflicted
+++ resolved
@@ -17,12 +17,8 @@
 import matplotlib.pyplot as plt
 import skimage.morphology
 from scipy.spatial.distance import cdist
-<<<<<<< HEAD
-from sklearn.linear_model import LinearRegression
-=======
 
 from lib.merge.hash import build_linear_model
->>>>>>> edf43a1e
 
 CONFIG_FILE_HEADER = """
 # BrieFlow configuration file
@@ -367,11 +363,7 @@
             ax1.plot([X[ix[i], 0], Y[i, 0]], [X[ix[i], 1], Y[i, 1]], "k-", alpha=0.1)
 
     ax1.set_title(
-<<<<<<< HEAD
-        f'Original Scale View\nPH:{alignment_vec["tile"]}, SBS:{alignment_vec["site"]}'
-=======
         f"Original Scale View\nPH:{alignment_vec['tile']}, SBS:{alignment_vec['site']}"
->>>>>>> edf43a1e
     )
     ax1.legend()
 
@@ -474,25 +466,4 @@
     ax3.legend()
 
     plt.tight_layout()
-<<<<<<< HEAD
-    plt.show()
-
-
-def build_linear_model(rotation, translation):
-    """Builds a linear regression model using the provided rotation matrix and translation vector.
-
-    Args:
-        rotation (numpy.ndarray): Rotation matrix for the model.
-        translation (numpy.ndarray): Translation vector for the model.
-
-    Returns:
-        sklearn.linear_model.LinearRegression: Linear regression model with the specified rotation
-        and translation.
-    """
-    m = LinearRegression()
-    m.coef_ = rotation  # Set the rotation matrix as the model's coefficients
-    m.intercept_ = translation  # Set the translation vector as the model's intercept
-    return m  # Return the linear regression model
-=======
-    plt.show()
->>>>>>> edf43a1e
+    plt.show()