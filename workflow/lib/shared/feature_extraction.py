"""Utility functions for extracting features from image data."""

<<<<<<< HEAD

=======
>>>>>>> 80677dc3
# Basic features added to all feature extractions
features_basic = {
    "area": lambda r: r.area,
    "i": lambda r: r.centroid[0],
    "j": lambda r: r.centroid[1],
    "label": lambda r: r.label,
    "bounds": lambda r: r.bbox,
}


def extract_features(data, labels, wildcards, features=None, multichannel=False):
    """Extract features from the provided image data within labeled segmentation masks.

    Args:
        data (numpy.ndarray): Image data of dimensions (CHANNEL, I, J).
        labels (numpy.ndarray): Labeled segmentation mask defining objects to extract features from.
        wildcards (dict): Metadata to include in the output table, e.g., well, tile, etc.
        features (dict or None): Features to extract and their defining functions. Default is None.
        multichannel (bool): Flag indicating whether the data has multiple channels.

    Returns:
        pandas.DataFrame: Table of labeled regions in labels with corresponding feature measurements.
    """
    features = features.copy() if features else dict()
    features.update(features_basic)

    # Choose appropriate feature table based on multichannel flag
    if multichannel:
        from lib.shared.feature_table_utils import (
            feature_table_multichannel as feature_table,
        )
    else:
        from lib.shared.feature_table_utils import feature_table

    # Extract features using the feature table function
    df = feature_table(data, labels, features)

    # Add wildcard metadata to the DataFrame
    for k, v in sorted(wildcards.items()):
        df[k] = v

    return df


def extract_features_bare(
    data, labels, features=None, wildcards=None, multichannel=False
):
    """Extract features in dictionary and combine with generic region features.

    Args:
        data (numpy.ndarray): Image data of dimensions (CHANNEL, I, J).
        labels (numpy.ndarray): Labeled segmentation mask defining objects to extract features from.
        features (dict or None): Features to extract and their defining functions. Default is None.
        wildcards (dict or None): Metadata to include in the output table, e.g., well, tile, etc. Default is None.
        multichannel (bool): Flag indicating whether the data has multiple channels.

    Returns:
        pandas.DataFrame: Table of labeled regions in labels with corresponding feature measurements.
    """
    features = features.copy() if features else dict()
    features.update({"label": lambda r: r.label})

    # Choose appropriate feature table based on multichannel flag
    if multichannel:
        from lib.shared.feature_table_utils import (
            feature_table_multichannel as feature_table,
        )
    else:
        from lib.shared.feature_table_utils import feature_table

    # Extract features using the feature table function
    df = feature_table(data, labels, features)

    # Add wildcard metadata to the DataFrame if provided
    if wildcards is not None:
        for k, v in sorted(wildcards.items()):
            df[k] = v

    return df<|MERGE_RESOLUTION|>--- conflicted
+++ resolved
@@ -1,9 +1,5 @@
 """Utility functions for extracting features from image data."""
 
-<<<<<<< HEAD
-
-=======
->>>>>>> 80677dc3
 # Basic features added to all feature extractions
 features_basic = {
     "area": lambda r: r.area,
