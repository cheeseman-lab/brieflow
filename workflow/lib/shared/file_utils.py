--- conflicted
+++ resolved
@@ -2,17 +2,10 @@
 
 from pathlib import Path
 
-<<<<<<< HEAD
 from pyarrow.parquet import ParquetFile
 import pyarrow as pa
 import pandas as pd
 import numpy as np
-=======
-import pandas as pd
-import numpy as np
-
-log = logging.getLogger(__name__)
->>>>>>> 57d37b83
 
 # Mapping of metadata keys to filename prefixes and data types
 FILENAME_METADATA_MAPPING = {
@@ -101,7 +94,6 @@
     return metadata, info_type, file_type
 
 
-<<<<<<< HEAD
 def load_parquet_subset(full_df_fp, n_rows=50000):
     """Load a fixed number of rows from an parquet file without loading entire file into memory.
 
@@ -126,13 +118,6 @@
     """Convert DataFrame columns to the most specific data type possible with the following rules.
 
     - Convert strings to int if possible, or float if necessary
-=======
-def validate_dtypes(df):
-    """Convert DataFrame columns to the most specific data type possible with the following rules.
-
-    - Convert object to string if possible
-    - Convert strings to float if possible
->>>>>>> 57d37b83
     - Convert floats to int if possible
 
     Args:
@@ -148,12 +133,6 @@
         if pd.api.types.is_integer_dtype(df[col]):
             continue
 
-<<<<<<< HEAD
-        # Attempt to convert strings to float
-        if pd.api.types.is_string_dtype(df[col]):
-            try:
-                df[col] = df[col].astype("Float64")
-=======
         # Convert object to string if possible
         if pd.api.types.is_object_dtype(df[col]):
             try:
@@ -165,21 +144,11 @@
         if pd.api.types.is_string_dtype(df[col]):
             try:
                 df[col] = df[col].astype(float)
->>>>>>> 57d37b83
             except ValueError:
                 pass
 
         # Convert float to int if possible
         if pd.api.types.is_float_dtype(df[col]):
-<<<<<<< HEAD
-            col_subset = (
-                df[col]
-                .dropna()
-                .sample(min(10000, df[col].notna().sum()), random_state=42)
-            )
-            if np.array_equal(col_subset, col_subset.astype(int)):
-                df[col] = df[col].astype("Int64")
-=======
             col_nonan = df[col].dropna()
             if len(col_nonan) == 0 or np.allclose(
                 col_nonan, col_nonan.round(), rtol=1e-10, atol=1e-10
@@ -188,6 +157,5 @@
                     df[col] = df[col].astype("Int64")
                 except TypeError:
                     pass
->>>>>>> 57d37b83
 
     return df