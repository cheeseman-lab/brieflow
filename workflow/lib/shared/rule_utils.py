"""Helper functions for using Snakemake rules for use with Brieflow."""

from pathlib import Path

from lib.shared.file_utils import parse_filename


def get_alignment_params(wildcards, config):
    """Get alignment parameters for a specific plate.

    Args:
        wildcards (snakemake.Wildcards): Snakemake wildcards object.
        config (dict): Configuration dictionary.

    Returns:
        dict: Alignment parameters for the specified plate.
    """
    # First check if we have plate-specific alignments
    if "alignments" in config["phenotype"]:
        plate_id = int(wildcards.plate)
        plate_config = config["phenotype"]["alignments"].get(plate_id)

        if not plate_config:
            raise ValueError(
                f"No alignment configuration found for plate {plate_id}. "
                f"Available plates: {list(config['phenotype']['alignments'].keys())}"
            )

        # Return appropriate config based on whether it's multi-step or not
        if "steps" in plate_config:
            return {"align": True, "multi_step": True, "steps": plate_config["steps"]}

        # Create base alignment params
        alignment_params = {
            "align": True,
            "multi_step": False,
            "target": plate_config["target"],
            "source": plate_config["source"],
            "riders": plate_config["riders"],
            "remove_channel": plate_config["remove_channel"],
        }
        
        # Add custom alignment parameters if they exist
        if "custom_align" in plate_config:
            alignment_params["custom_align"] = True
            alignment_params["custom_channels"] = plate_config.get("custom_channels", [])
            alignment_params["custom_offset_yx"] = plate_config.get("custom_offset_yx", (0, 0))
        else:
            alignment_params["custom_align"] = False
            
        return alignment_params

        # Add custom alignment parameters if they exist
        if "custom_align" in plate_config:
            alignment_params["custom_align"] = True
            alignment_params["custom_channels"] = plate_config.get(
                "custom_channels", []
            )
            alignment_params["custom_offset_yx"] = plate_config.get(
                "custom_offset_yx", (0, 0)
            )
        else:
            alignment_params["custom_align"] = False

        return alignment_params

    # If no plate-specific alignments, use global config
    base_params = {
        "align": config["phenotype"].get("align", False),
        "multi_step": False,
        "target": config["phenotype"].get("target"),
        "source": config["phenotype"].get("source"),
        "riders": config["phenotype"].get("riders", []),
        "remove_channel": config["phenotype"].get("remove_channel", False),
    }
    
    # Add global custom alignment parameters if they exist
    if "custom_align" in config["phenotype"]:
        base_params["custom_align"] = config["phenotype"].get("custom_align", False)
        base_params["custom_channels"] = config["phenotype"].get("custom_channels", [])
        base_params["custom_offset_yx"] = config["phenotype"].get("custom_offset_yx", (0, 0))
    else:
        base_params["custom_align"] = False
        
    return base_params

    # Add global custom alignment parameters if they exist
    if "custom_align" in config["phenotype"]:
        base_params["custom_align"] = config["phenotype"].get("custom_align", False)
        base_params["custom_channels"] = config["phenotype"].get("custom_channels", [])
        base_params["custom_offset_yx"] = config["phenotype"].get(
            "custom_offset_yx", (0, 0)
        )
    else:
        base_params["custom_align"] = False

    return base_params


def get_spot_detection_params(config):
    """Get spot detection parameters.

    Args:
        config (dict): Configuration dictionary.

    Returns:
        dict: Spot detection parameters for SBS processing.
    """
    # Get module config
    module_config = config["sbs"]

    # Get spot detection method, default to standard if not specified
    method = module_config.get("spot_detection_method", "standard")

    # Common parameters for all methods
    params = {
        "method": method,
    }

    # Method-specific parameters
    if method == "standard":
        # No additional parameters needed for standard method
        pass
    elif method == "spotiflow":
        params.update(
            {
                "spotiflow_model": module_config.get("spotiflow_model", "general"),
                "spotiflow_threshold": module_config.get("spotiflow_threshold", 0.3),
                "spotiflow_cycle_index": module_config.get("spotiflow_cycle_index", 0),
                "spotiflow_min_distance": module_config.get(
                    "spotiflow_min_distance", 1
                ),
            }
        )
    else:
        raise ValueError(
            f"Unknown spot detection method: {method}. Choose one of: standard, spotiflow"
        )

    return params


def get_segmentation_params(module, config):
    """Get segmentation parameters for a specific module.

    Args:
        module (str): Module name, either "sbs" or "phenotype".
        config (dict): Configuration dictionary.

    Returns:
        dict: Segmentation parameters for the specified module.
    """
    module_config = config[module]

    # Get segmentation method, default to cellpose if not specified
    segmentation_method = module_config.get("segmentation_method", "cellpose")

    # Common parameters for all methods
    params = {
        "segmentation_method": segmentation_method,
        "dapi_index": module_config.get("dapi_index"),
        "cyto_index": module_config.get("cyto_index"),
        "reconcile": module_config.get("reconcile", False),
        "return_counts": module_config.get("return_counts", True),
        "gpu": module_config.get("gpu", False),
        "segment_cells": module_config.get("segment_cells", True),
    }

    # Method-specific parameters
    if segmentation_method == "cellpose":
        params.update(
            {
                "cellpose_model": module_config.get("cellpose_model", "cyto3"),
                "nuclei_diameter": module_config.get("nuclei_diameter"),
                "cell_diameter": module_config.get("cell_diameter"),
                "flow_threshold": module_config.get("flow_threshold", 0.4),
                "cellprob_threshold": module_config.get("cellprob_threshold", 0),
<<<<<<< HEAD
                "nuclei_flow_threshold": module_config.get("nuclei_flow_threshold", module_config.get("flow_threshold", 0.4)),
                "nuclei_cellprob_threshold": module_config.get("nuclei_cellprob_threshold", module_config.get("cellprob_threshold", 0)),
                "cell_flow_threshold": module_config.get("cell_flow_threshold", module_config.get("flow_threshold", 0.4)),
                "cell_cellprob_threshold": module_config.get("cell_cellprob_threshold", module_config.get("cellprob_threshold", 0)),           
=======
                "nuclei_flow_threshold": module_config.get(
                    "nuclei_flow_threshold", module_config.get("flow_threshold", 0.4)
                ),
                "nuclei_cellprob_threshold": module_config.get(
                    "nuclei_cellprob_threshold",
                    module_config.get("cellprob_threshold", 0),
                ),
                "cell_flow_threshold": module_config.get(
                    "cell_flow_threshold", module_config.get("flow_threshold", 0.4)
                ),
                "cell_cellprob_threshold": module_config.get(
                    "cell_cellprob_threshold",
                    module_config.get("cellprob_threshold", 0),
                ),
>>>>>>> e56ca69d
            }
        )
    elif segmentation_method == "microsam":
        params.update(
            {
                "microsam_model": module_config.get("microsam_model", "vit_b_lm"),
            }
        )
    elif segmentation_method == "stardist":
        params.update(
            {
<<<<<<< HEAD
                "stardist_model": module_config.get("stardist_model", "2D_versatile_fluo"),
                "nuclei_prob_threshold": module_config.get("nuclei_prob_threshold", 0.479071),
                "nuclei_nms_threshold": module_config.get("nuclei_nms_threshold", 0.3),
                "cell_prob_threshold": module_config.get("cell_prob_threshold", 0.479071),
=======
                "stardist_model": module_config.get(
                    "stardist_model", "2D_versatile_fluo"
                ),
                "nuclei_prob_threshold": module_config.get(
                    "nuclei_prob_threshold", 0.479071
                ),
                "nuclei_nms_threshold": module_config.get("nuclei_nms_threshold", 0.3),
                "cell_prob_threshold": module_config.get(
                    "cell_prob_threshold", 0.479071
                ),
>>>>>>> e56ca69d
                "cell_nms_threshold": module_config.get("cell_nms_threshold", 0.3),
            }
        )
    elif segmentation_method == "watershed":
        params.update(
            {
                "threshold_dapi": module_config.get("threshold_dapi", 4260),
                "nuclei_area_min": module_config.get("nuclei_area_min", 45),
                "nuclei_area_max": module_config.get("nuclei_area_max", 450),
                "threshold_cell": module_config.get("threshold_cell", 1300),
            }
        )
    else:
        raise ValueError(
            f"Unknown segmentation method: {segmentation_method}. Choose one of: cellpose, microsam, stardist, watershed"
        )

    return params


def get_montage_inputs(
    montage_data_checkpoint,
    montage_output_template,
    montage_overlay_template,
    channels,
    cell_class,
):
    """Generate montage input file paths based on checkpoint data and output template.

    Args:
        montage_data_checkpoint (object): Checkpoint object containing output directory information.
        montage_output_template (str): Template string for generating output file paths.
        montage_overlay_template (str): Template string for generating overlay file paths.
        channels (list): List of channels to include in the output file paths.
        cell_class (str): Cell class for which the montage is being generated.

    Returns:
        list: List of generated output file paths for each channel.
    """
    # Resolve the checkpoint output directory using .get()
    checkpoint_output = Path(
        montage_data_checkpoint.get(cell_class=cell_class).output[0]
    )

    # Get actual existing files
    montage_data_files = list(checkpoint_output.glob("*.tsv"))

    # Extract the gene_sgrna parts and make output paths for each channel
    output_files = []
    for montage_data_file in montage_data_files:
        # parse gene, sgrna from filename
        file_metadata = parse_filename(montage_data_file)[0]
        gene = file_metadata["gene"]
        sgrna = file_metadata["sgrna"]

        for channel in channels:
            # Generate the output file path using the template
            output_file = str(montage_output_template).format(
                gene=gene, sgrna=sgrna, channel=channel, cell_class=cell_class
            )

            # Append the output file path to the list
            output_files.append(output_file)

    # Add the overlay file path
    overlay_file = str(montage_overlay_template).format(
        gene=gene, sgrna=sgrna, cell_class=cell_class
    )
    output_files.append(overlay_file)

    return output_files<|MERGE_RESOLUTION|>--- conflicted
+++ resolved
@@ -175,12 +175,6 @@
                 "cell_diameter": module_config.get("cell_diameter"),
                 "flow_threshold": module_config.get("flow_threshold", 0.4),
                 "cellprob_threshold": module_config.get("cellprob_threshold", 0),
-<<<<<<< HEAD
-                "nuclei_flow_threshold": module_config.get("nuclei_flow_threshold", module_config.get("flow_threshold", 0.4)),
-                "nuclei_cellprob_threshold": module_config.get("nuclei_cellprob_threshold", module_config.get("cellprob_threshold", 0)),
-                "cell_flow_threshold": module_config.get("cell_flow_threshold", module_config.get("flow_threshold", 0.4)),
-                "cell_cellprob_threshold": module_config.get("cell_cellprob_threshold", module_config.get("cellprob_threshold", 0)),           
-=======
                 "nuclei_flow_threshold": module_config.get(
                     "nuclei_flow_threshold", module_config.get("flow_threshold", 0.4)
                 ),
@@ -195,7 +189,6 @@
                     "cell_cellprob_threshold",
                     module_config.get("cellprob_threshold", 0),
                 ),
->>>>>>> e56ca69d
             }
         )
     elif segmentation_method == "microsam":
@@ -207,12 +200,6 @@
     elif segmentation_method == "stardist":
         params.update(
             {
-<<<<<<< HEAD
-                "stardist_model": module_config.get("stardist_model", "2D_versatile_fluo"),
-                "nuclei_prob_threshold": module_config.get("nuclei_prob_threshold", 0.479071),
-                "nuclei_nms_threshold": module_config.get("nuclei_nms_threshold", 0.3),
-                "cell_prob_threshold": module_config.get("cell_prob_threshold", 0.479071),
-=======
                 "stardist_model": module_config.get(
                     "stardist_model", "2D_versatile_fluo"
                 ),
@@ -223,7 +210,6 @@
                 "cell_prob_threshold": module_config.get(
                     "cell_prob_threshold", 0.479071
                 ),
->>>>>>> e56ca69d
                 "cell_nms_threshold": module_config.get("cell_nms_threshold", 0.3),
             }
         )
