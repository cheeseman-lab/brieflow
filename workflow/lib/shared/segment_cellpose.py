--- conflicted
+++ resolved
@@ -27,15 +27,9 @@
     data,
     dapi_index,
     cyto_index,
-<<<<<<< HEAD
     helper_index=None,
     nuclei_diameter=100,
     cell_diameter=300,
-=======
-    helper_index,
-    nuclei_diameter,
-    cell_diameter,
->>>>>>> 6dfadfc3
     cyto_model="cpsam",
     cellpose_kwargs=dict(
         flow_threshold=0.4,
@@ -166,11 +160,7 @@
 
 
 def prepare_cellpose(
-<<<<<<< HEAD
-    data, dapi_index, cyto_index, helper_index=None, logscale=True, percentile=False, log_kwargs=dict()
-=======
     data, dapi_index, cyto_index, helper_index=None, logscale=True, log_kwargs=dict()
->>>>>>> 6dfadfc3
 ):
     """Prepare a three-channel RGB image for use with the Cellpose GUI.
 
@@ -178,13 +168,7 @@
         data (list or numpy.ndarray): List or array containing DAPI and cytoplasmic channel images.
         dapi_index (int): Index of the DAPI channel.
         cyto_index (int): Index of the cytoplasmic channel.
-<<<<<<< HEAD
-        helper_index (int): Index of the helper channel. Note: CPSAM uses up to 3 channels holistically to
-            segment cells. This optional helper channel is meant to provide additional information to
-            define cell boundaries.
-=======
         helper_index (int or None): Index of the helper channel. If None, the red channel will be zeros.
->>>>>>> 6dfadfc3
         logscale (bool, optional): Whether to apply log scaling to the cytoplasmic channel. Default is True.
         percentile (bool, optional): Whether to apply percentile scaling to the DAPI channel. Default is False.
         log_kwargs (dict, optional): Additional keyword arguments for log scaling.
@@ -196,52 +180,16 @@
     # Extract DAPI and cytoplasmic channel images from the data
     dapi = data[dapi_index]
     cyto = data[cyto_index]
-<<<<<<< HEAD
-    
-    #Extract optional helper channel
-    if helper_index is not None:
-        helper = data[helper_index]
-    else:
-        helper = np.zeros_like(cyto)  # fallback if helper is missing
-=======
 
     # Prepare helper channel if provided, else use zeros
     if helper_index is not None:
         helper = data[helper_index]
     else:
         helper = np.zeros_like(cyto)
->>>>>>> 6dfadfc3
 
     # Apply log scaling to the cytoplasmic and helper channels if specified
     if logscale:
         cyto = image_log_scale(cyto, **log_kwargs)
-<<<<<<< HEAD
-        cyto /= cyto.max()  # Normalize the image for uint8 conversion
-        helper = image_log_scale(helper, **log_kwargs)
-        helper /= helper.max()  # Normalize the image for uint8 conversion
-
-        # DAPI: log or percentile normalization depending on `percentile`
-        if not percentile:
-            dapi = image_log_scale(dapi, **log_kwargs)
-            dapi -= dapi.min()
-            if dapi.max() > 0:
-                dapi /= dapi.max()
-        else:
-            dapi_upper = np.percentile(dapi, 99.5)
-            dapi = dapi / dapi_upper
-            dapi[dapi > 1] = 1
-    else:
-        # No logscale, optionally apply percentile normalization to DAPI
-        if percentile:
-            dapi_upper = np.percentile(dapi, 99.5)
-            dapi = dapi / dapi_upper
-            dapi[dapi > 1] = 1
-        else:
-            dapi = dapi / dapi.max()
-
-        cyto = cyto / cyto.max()
-        helper = helper / helper.max()
-=======
         if cyto.max() > 0:
             cyto = cyto / cyto.max()  # Normalize for uint8 conversion
         helper = image_log_scale(helper, **log_kwargs)
@@ -253,7 +201,6 @@
     if dapi_upper > 0:
         dapi = dapi / dapi_upper
     dapi = np.clip(dapi, 0, 1)
->>>>>>> 6dfadfc3
 
     # Convert the channels to uint8 format for RGB image creation
     red, green, blue = img_as_ubyte(helper), img_as_ubyte(cyto), img_as_ubyte(dapi)
