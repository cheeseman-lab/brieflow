"""MicroSAM-based Image Segmentation!

This module provides functions for segmenting microscopy images using the MicroSAM algorithm
(relating to SBS base calling and phenotyping -- steps 1 and 2). It includes functions for:

1. Cell and Nuclei Segmentation: Segmenting both cellular components using SAM
2. Image Preprocessing: Applying intensity normalization and preprocessing techniques
3. Label Reconciliation: Reconciling nuclei and cell labels based on their spatial relationships
4. Mask Processing: Manipulating and refining segmentation masks
5. Utility Functions: Supporting operations for image analysis and segmentation tasks
"""

import sys
import numpy as np
import pandas as pd
from collections import defaultdict

from micro_sam import util
from micro_sam.instance_segmentation import (
    InstanceSegmentationWithDecoder,
    AutomaticMaskGenerator,
    get_predictor_and_decoder,
    mask_data_to_segmentation,
)
from skimage.measure import regionprops
from skimage.segmentation import clear_border


def segment_microsam(
    data,
    dapi_index,
    cyto_index,
    model_type="vit_b_lm",
    cells=True,
    reconcile="consensus",
    return_counts=False,
    gpu=False,
):
    """Segment cells using MicroSAM algorithm.

    Args:
        data (numpy.ndarray): Multichannel image data.
        dapi_index (int): Index of DAPI channel.
        cyto_index (int): Index of cytoplasmic channel.
        model_type (str, optional): MicroSAM model type to use. Default is 'vit_b_lm'.
        microsam_kwargs (dict, optional): Additional parameters for MicroSAM segmentation.
        cells (bool, optional): Whether to segment both nuclei and cells or just nuclei. Default is True.
        reconcile (str, optional): Method for reconciling nuclei and cells. Default is 'consensus'.
        return_counts (bool, optional): Whether to return counts of nuclei and cells. Default is False.
        gpu (bool, optional): Whether to use GPU for segmentation. Default is False.

    Returns:
        tuple or numpy.ndarray: If 'cells' is True, returns tuple of nuclei and cell segmentation masks,
        otherwise returns only nuclei segmentation mask. If return_counts is True, includes a dictionary of counts.
    """
    # Prepare channels for MicroSAM
    dapi = data[dapi_index]
    cyto = data[cyto_index]
    counts = {}

    # Perform cell segmentation
    if cells:
        if return_counts:
            nuclei, cells, seg_counts = segment_microsam_multichannel(
                dapi,
                cyto,
                model_type=model_type,
                reconcile=reconcile,
                return_counts=True,
                gpu=gpu,
            )
            counts.update(seg_counts)
        else:
            nuclei, cells = segment_microsam_multichannel(
                dapi,
                cyto,
                model_type=model_type,
                reconcile=reconcile,
                gpu=gpu,
            )

        counts["final_nuclei"] = len(np.unique(nuclei)) - 1
        counts["final_cells"] = len(np.unique(cells)) - 1
        counts_df = pd.DataFrame([counts])

        print(f"Number of nuclei segmented: {counts['final_nuclei']}")
        print(f"Number of cells segmented: {counts['final_cells']}")

        if return_counts:
            return nuclei, cells, counts_df
        else:
            return nuclei, cells
    else:
        nuclei = segment_microsam_nuclei(dapi, model_type=model_type)

        counts["final_nuclei"] = len(np.unique(nuclei)) - 1
        print(f"Number of nuclei segmented: {counts['final_nuclei']}")

        counts_df = pd.DataFrame([counts])

        if return_counts:
            return nuclei, counts_df
        else:
            return nuclei


def segment_microsam_multichannel(
    dapi,
    cyto,
    model_type="vit_b_lm",
    reconcile="consensus",
    remove_edges=True,
    return_counts=False,
    gpu=False,
):
    """Segment nuclei and cells using the MicroSAM algorithm with InstanceSegmentationWithDecoder.

    Args:
        dapi (numpy.ndarray): DAPI channel image
        cyto (numpy.ndarray): Cytoplasmic channel image
        model_type (str, optional): MicroSAM model type to use
        reconcile (str, optional): Method for reconciling nuclei and cells
        remove_edges (bool, optional): Whether to remove nuclei and cells touching image edges
        return_counts (bool, optional): Whether to return counts of nuclei and cells
        gpu (bool, optional): Whether to use GPU for segmentation

    Returns:
        Segmentation masks with optional counts
    """
    counts = {}

    # Step 1: Initialize the model and decoder
    predictor, decoder = get_predictor_and_decoder(
        model_type=model_type, checkpoint_path=None
    )

    # Step 2: Computation of image embeddings
    dapi_embeddings = util.precompute_image_embeddings(
        predictor=predictor, input_=dapi, ndim=2
    )
    cyto_embeddings = util.precompute_image_embeddings(
        predictor=predictor, input_=cyto, ndim=2
    )

    # Step 3: Nuclei segmentation with decoder
    ais_nuclei = InstanceSegmentationWithDecoder(predictor, decoder)
    ais_nuclei.initialize(image=dapi, image_embeddings=dapi_embeddings)
    nuclei_prediction = ais_nuclei.generate()

    # Step 4: Cell segmentation with decoder
    ais_cells = InstanceSegmentationWithDecoder(predictor, decoder)
    ais_cells.initialize(image=cyto, image_embeddings=cyto_embeddings)
    cells_prediction = ais_cells.generate()

    # Check if we got any predictions and convert mask data to segmentation
    if nuclei_prediction:
        nuclei = mask_data_to_segmentation(nuclei_prediction, with_background=True)
    else:
        print("Warning: No nuclei detected in the DAPI channel", file=sys.stderr)
        nuclei = np.zeros_like(dapi, dtype="uint32")

    if cells_prediction:
        cells = mask_data_to_segmentation(cells_prediction, with_background=True)
    else:
        print("Warning: No cells detected in the cytoplasmic channel", file=sys.stderr)
        cells = np.zeros_like(cyto, dtype="uint32")

    # Track initial counts
    counts["initial_nuclei"] = len(np.unique(nuclei)) - 1
    counts["initial_cells"] = len(np.unique(cells)) - 1

    print(
        f"found {counts['initial_nuclei']} nuclei before removing edges",
        file=sys.stderr,
    )
    print(
        f"found {counts['initial_cells']} cells before removing edges", file=sys.stderr
    )

    # Remove objects touching edges if specified
    if remove_edges:
        print("removing edges")
        nuclei = clear_border(nuclei)
        cells = clear_border(cells)

    # Update counts after edge removal
    counts["after_edge_removal_nuclei"] = len(np.unique(nuclei)) - 1
    counts["after_edge_removal_cells"] = len(np.unique(cells)) - 1

    print(
        f"found {counts['after_edge_removal_nuclei']} nuclei before reconciling",
        file=sys.stderr,
    )
    print(
        f"found {counts['after_edge_removal_cells']} cells before reconciling",
        file=sys.stderr,
    )

    # Reconcile nuclei and cells if specified
    if (
        reconcile
        and counts["after_edge_removal_nuclei"] > 0
        and counts["after_edge_removal_cells"] > 0
    ):
        print(f"reconciling masks with method how={reconcile}")
        nuclei, cells = reconcile_nuclei_cells(nuclei, cells, how=reconcile)

    # Final count after reconciliation
    counts["final_cells"] = len(np.unique(cells)) - 1

    print(
        f"found {counts['final_cells']} nuclei/cells after reconciling", file=sys.stderr
    )

    if return_counts:
        return nuclei, cells, counts
    else:
        return nuclei, cells


def segment_microsam_nuclei(
<<<<<<< HEAD
    dapi, model_type="vit_b_lm", remove_edges=True, gpu=False,
=======
    dapi,
    model_type="vit_b_lm",
    remove_edges=True,
    gpu=False,
>>>>>>> e56ca69d
):
    """Segment nuclei using the MicroSAM algorithm with InstanceSegmentationWithDecoder.

    Args:
        dapi (numpy.ndarray): DAPI channel image
        model_type (str, optional): MicroSAM model type to use
        remove_edges (bool, optional): Whether to remove nuclei touching the image edges
        gpu (bool, optional): Whether to use GPU for segmentation

    Returns:
        Labeled segmentation mask of nuclei
    """
    # Step 1: Initialize the model and decoder
    predictor, decoder = get_predictor_and_decoder(
        model_type=model_type, checkpoint_path=None
    )

    # Step 2: Compute image embeddings for DAPI channel
    image_embeddings = util.precompute_image_embeddings(
        predictor=predictor, input_=dapi, ndim=2
    )

    # Step 3: Create instance segmentation with decoder
    ais_nuclei = InstanceSegmentationWithDecoder(predictor, decoder)

    # Step 4: Initialize with precomputed embeddings
    ais_nuclei.initialize(image=dapi, image_embeddings=image_embeddings)

    # Step 5: Generate segmentation
    nuclei_masks = ais_nuclei.generate()

    # Check if we got any predictions
    if nuclei_masks:
        nuclei = mask_data_to_segmentation(nuclei_masks, with_background=True)
    else:
        print("Warning: No nuclei detected in the DAPI channel", file=sys.stderr)
        nuclei = np.zeros_like(dapi, dtype="uint32")

    # Print the number of nuclei found before and after removing edges
    nuclei_count = len(np.unique(nuclei)) - 1
    print(f"found {nuclei_count} nuclei before removing edges", file=sys.stderr)

    # Remove nuclei touching the image edges if specified
    if remove_edges and nuclei_count > 0:
        print("removing edges")
        nuclei = clear_border(nuclei)

    # Print the final number of nuclei after processing
    final_count = len(np.unique(nuclei)) - 1
    print(f"found {final_count} final nuclei", file=sys.stderr)

    return nuclei


def reconcile_nuclei_cells(nuclei, cells, how="consensus"):
    """Reconcile nuclei and cells labels based on their overlap.

    Args:
        nuclei (numpy.ndarray): Nuclei mask.
        cells (numpy.ndarray): Cell mask.
        how (str, optional): Method to reconcile labels.
            - 'consensus': Only keep nucleus-cell pairs where label matches are unique.
            - 'contained_in_cells': Keep multiple nuclei for a single cell but merge them.

    Returns:
        tuple: Tuple containing the reconciled nuclei and cells masks.
    """
    from skimage.morphology import erosion

    def get_unique_label_map(regions, keep_multiple=False):
        """Get unique label map from regions.

        Args:
            regions (list): List of regions.
            keep_multiple (bool, optional): Whether to keep multiple labels for each region.

        Returns:
            dict: Dictionary containing the label map.
        """
        label_map = {}
        for region in regions:
            intensity_image = region.intensity_image[region.intensity_image > 0]
            labels = np.unique(intensity_image)
            if keep_multiple:
                label_map[region.label] = labels
            elif len(labels) == 1:
                label_map[region.label] = labels[0]
        return label_map

    # Erode nuclei to prevent overlapping with cells
    nuclei_eroded = center_pixels(nuclei)

    # Get unique label maps for nuclei and cells
    nucleus_map = get_unique_label_map(
        regionprops(nuclei_eroded, intensity_image=cells)
    )

    # Always get the multiple nuclei mapping for analysis
    cell_map_multiple = get_unique_label_map(
        regionprops(cells, intensity_image=nuclei_eroded), keep_multiple=True
    )

    # Count cells with multiple nuclei
    nuclei_per_cell = defaultdict(int)
    for cell_label, nuclei_labels in cell_map_multiple.items():
        nuclei_per_cell[len(nuclei_labels)] += 1

    # Print statistics
    print("\nNuclei per cell statistics:")
    print("--------------------------")
    for num_nuclei, count in sorted(nuclei_per_cell.items()):
        print(f"Cells with {num_nuclei} nuclei: {count}")
    print("--------------------------\n")

    if how == "contained_in_cells":
        cell_map = get_unique_label_map(
            regionprops(cells, intensity_image=nuclei_eroded), keep_multiple=True
        )
    else:
        cell_map = get_unique_label_map(
            regionprops(cells, intensity_image=nuclei_eroded)
        )

    # Keep only nucleus-cell pairs with matching labels
    keep = []
    for nucleus in nucleus_map:
        try:
            if how == "contained_in_cells":
                if nucleus in cell_map[nucleus_map[nucleus]]:
                    keep.append([nucleus, nucleus_map[nucleus]])
            else:
                if cell_map[nucleus_map[nucleus]] == nucleus:
                    keep.append([nucleus, nucleus_map[nucleus]])
        except KeyError:
            pass

    # If no matches found, return zero arrays
    if len(keep) == 0:
        return np.zeros_like(nuclei), np.zeros_like(cells)

    # Extract nuclei and cells to keep
    keep_nuclei, keep_cells = zip(*keep)

    # Reassign labels based on the reconciliation method
    if how == "contained_in_cells":
        nuclei = relabel_array(
            nuclei, {nuclei_label: cell_label for nuclei_label, cell_label in keep}
        )
        cells[~np.isin(cells, keep_cells)] = 0
        labels, cell_indices = np.unique(cells, return_inverse=True)
        _, nuclei_indices = np.unique(nuclei, return_inverse=True)
        cells = np.arange(0, labels.shape[0])[cell_indices.reshape(*cells.shape)]
        nuclei = np.arange(0, labels.shape[0])[nuclei_indices.reshape(*nuclei.shape)]
    else:
        nuclei = relabel_array(
            nuclei, {label: i + 1 for i, label in enumerate(keep_nuclei)}
        )
        cells = relabel_array(
            cells, {label: i + 1 for i, label in enumerate(keep_cells)}
        )

    # Convert arrays to integers
    nuclei, cells = nuclei.astype(int), cells.astype(int)
    return nuclei, cells


def center_pixels(label_image):
    """Assign labels to center pixels of regions in a labeled image.

    Args:
        label_image (numpy.ndarray): Labeled image.

    Returns:
        numpy.ndarray: Image with labels assigned to center pixels of regions.
    """
    ultimate = np.zeros_like(label_image)  # Initialize an array to store the result
    for r in regionprops(label_image):  # Iterate over regions in the labeled image
        # Calculate the mean coordinates of the bounding box of the region
        i, j = np.array(r.bbox).reshape(2, 2).mean(axis=0).astype(int)
        # Assign the label of the region to the center pixel
        ultimate[i, j] = r.label
    return ultimate  # Return the image with labels assigned to center pixels


def image_log_scale(data, bottom_percentile=10, floor_threshold=50, ignore_zero=True):
    """Apply log scaling to an image.

    Args:
        data (numpy.ndarray): Input image data.
        bottom_percentile (int, optional): Percentile value for determining the bottom threshold. Default is 10.
        floor_threshold (int, optional): Floor threshold for cutting out noisy bits. Default is 50.
        ignore_zero (bool, optional): Whether to ignore zero values in the data. Default is True.

    Returns:
        numpy.ndarray: Scaled image data after log scaling.
    """
    import numpy as np

    # Convert input data to float
    data = data.astype(float)

    # Select data based on whether to ignore zero values or not
    if ignore_zero:
        data_perc = data[data > 0]
    else:
        data_perc = data

    # Determine the bottom percentile value
    bottom = np.percentile(data_perc, bottom_percentile)

    # Set values below the bottom percentile to the bottom value
    data[data < bottom] = bottom

    # Apply log scaling with floor threshold
    scaled = np.log10(data - bottom + 1)

    # Cut out noisy bits based on the floor threshold
    floor = np.log10(floor_threshold)
    scaled[scaled < floor] = floor

    # Subtract the floor value
    return scaled - floor


def relabel_array(arr, new_label_dict):
    """Map values in an integer array based on `new_label_dict`, a dictionary from old to new values.

    Args:
        arr (numpy.ndarray): The input integer array to be relabeled.
        new_label_dict (dict): A dictionary mapping old values to new values.

    Returns:
        numpy.ndarray: The relabeled integer array.

    Notes:
    - The function iterates through the items in `new_label_dict` and maps old values to new values in the array.
    - Values in the array that do not have a corresponding mapping in `new_label_dict` remain unchanged.
    """
    n = arr.max()  # Find the maximum value in the array
    arr_ = np.zeros(n + 1)  # Initialize an array to store the relabeled values
    for old_val, new_val in new_label_dict.items():
        if old_val <= n:  # Check if the old value is within the range of the array
            arr_[old_val] = (
                new_val  # Map the old value to the new value in the relabeling array
            )
    return arr_[arr]  # Return the relabeled array<|MERGE_RESOLUTION|>--- conflicted
+++ resolved
@@ -219,14 +219,10 @@
 
 
 def segment_microsam_nuclei(
-<<<<<<< HEAD
-    dapi, model_type="vit_b_lm", remove_edges=True, gpu=False,
-=======
     dapi,
     model_type="vit_b_lm",
     remove_edges=True,
     gpu=False,
->>>>>>> e56ca69d
 ):
     """Segment nuclei using the MicroSAM algorithm with InstanceSegmentationWithDecoder.
 
