--- conflicted
+++ resolved
@@ -93,8 +93,13 @@
     # Merge wildcards with wildcard_values
     all_wildcards = {**wildcards, **wildcard_values}
     # Expand the output template with the merged wildcards
-<<<<<<< HEAD
-    return expand(output_path, **all_wildcards)
+    inputs = expand(output_path, **all_wildcards)
+
+    # Prevent rerunning if ancient
+    if ancient_output:
+        inputs = [ancient(path) for path in inputs]
+
+    return inputs
 
 
 def get_valid_combinations(df):
@@ -146,13 +151,4 @@
                 else:
                     filepath = str(output_template).format(**kwargs)
                     targets.append(filepath)
-    return targets
-=======
-    inputs = expand(output_path, **all_wildcards)
-
-    # Prevent rerunning if ancient
-    if ancient_output:
-        inputs = [ancient(path) for path in inputs]
-
-    return inputs
->>>>>>> 6f7a1e10
+    return targets