--- conflicted
+++ resolved
@@ -1,18 +1,11 @@
 """Helper functions for using Snakemake outputs and targets for use with Brieflow."""
 
-<<<<<<< HEAD
-import string
-from pathlib import Path
-from snakemake.io import expand, temp, ancient
-import itertools
-=======
 from pathlib import Path
 
 import pandas as pd
 from snakemake.io import expand, ancient
 
 from lib.shared.file_utils import parse_filename
->>>>>>> dec4e9c7
 
 def clean_value(val):
     """Convert numpy types to Python native types.
@@ -167,257 +160,6 @@
 def get_montage_inputs(montage_data_checkpoint, montage_output_template, channels):
     """Generate montage input file paths based on checkpoint data and output template.
 
-<<<<<<< HEAD
-    return inputs
-
-
-def outputs_to_targets_with_combinations(output_templates, valid_combinations, extra_keys=None):
-    """Convert output templates to targets using valid combinations.
-    
-    Args:
-        output_templates (list): List of output template strings or Path objects
-        valid_combinations (list): List of dictionaries containing valid combinations
-        extra_keys (list): Optional list of additional keys to iterate over (e.g., tiles)
-        
-    Returns:
-        list: List of target paths with all valid combinations
-    """
-    targets = []
-    
-    # If we have any extra keys (like tiles), create cartesian product
-    if extra_keys:
-        for combo in valid_combinations:
-            for extra_val in extra_keys:
-                # Create a complete mapping including the extra value
-                mapping = {
-                    'plate': combo['plate'],
-                    'well': combo['well'],
-                    'cycle': combo['cycle'] if 'cycle' in combo else None,
-                    'channel': combo['channel'] if 'channel' in combo else None,
-                    'tile': extra_val
-                }
-                
-                # Apply mapping to each output template
-                for template in output_templates:
-                    template_str = str(template)
-                    template_keys = [k[1] for k in string.Formatter().parse(template_str) if k[1]]
-                    filtered_mapping = {k: v for k, v in mapping.items() 
-                                     if k in template_keys and v is not None}
-                    formatted_path = template_str.format(**filtered_mapping)
-                    targets.append(formatted_path)
-    else:
-        # No extra keys, just use the combinations directly
-        for combo in valid_combinations:
-            for template in output_templates:
-                template_str = str(template)
-                template_keys = [k[1] for k in string.Formatter().parse(template_str) if k[1]]
-                filtered_mapping = {k: int(v) if k in ['plate', 'cycle'] and str(v).isdigit() else v 
-                                for k, v in combo.items() 
-                                if k in template_keys and v is not None}
-                formatted_path = template_str.format(**filtered_mapping)
-                targets.append(formatted_path)
-    
-    return targets
-
-
-def output_to_input_from_combinations(output_path, valid_combinations, wildcards, expand_values=None, ancient_output=False):
-    """Resolves an output template into input paths using valid combinations and optional expansion values.
-
-    Args:
-        output_path (str or pathlib.Path): Output path template with placeholders
-        valid_combinations (list): List of valid combination dictionaries
-        wildcards (dict): Wildcard values provided by Snakemake
-        expand_values (dict, optional): Additional values to expand each combination with (e.g., {"tile": [1, 2]})
-        ancient_output (bool, optional): Whether to wrap output paths with ancient(). Defaults to False.
-
-    Returns:
-        list: Resolved input paths matching the valid combinations and expansions
-    """
-    matching_combos = []
-    for combo in valid_combinations:
-        matches_all = True
-        
-        for key, value in wildcards.items():
-            if key in combo:
-                combo_value = combo.get(key)
-                # Handle numeric comparisons
-                if key in ['plate', 'cycle']:
-                    try:
-                        if int(str(value)) != int(str(combo_value)):
-                            matches_all = False
-                            break
-                    except ValueError:
-                        matches_all = False
-                        break
-                # Handle string comparisons
-                else:
-                    if str(value) != str(combo_value):
-                        matches_all = False
-                        break
-                    
-        if matches_all:
-            matching_combos.append(combo)
-
-    # Generate expanded combinations if expand_values provided
-    if expand_values:
-        expanded_combos = []
-        for combo in matching_combos:
-            expanded_values = [dict(zip(expand_values.keys(), v)) 
-                             for v in itertools.product(*expand_values.values())]
-            for exp_value in expanded_values:
-                expanded_combos.append({**combo, **exp_value})
-        matching_combos = expanded_combos
-    
-    # Generate input paths from matching combinations
-    inputs = []
-    for combo in matching_combos:
-        try:
-            # Convert PosixPath to string explicitly
-            path = str(output_path[0] if isinstance(output_path, list) else output_path)
-            formatted_path = path.format(**combo)
-            inputs.append(str(formatted_path))  # Ensure the path is a string
-        except KeyError as e:
-            continue
-
-    # Deduplicate inputs before returning but keep order
-    inputs = list(dict.fromkeys(inputs))
-        
-    # Wrap with ancient() if requested
-    if ancient_output:
-        inputs = [ancient(path) for path in inputs]
-        
-    return inputs
-
-
-def get_valid_combinations(df, data_type):
-    """Get valid combinations and identify missing data for SBS or phenotype data.
-
-    Args:
-        df (pd.DataFrame): DataFrame containing SBS or phenotype data.
-        data_type (str): Type of data, either "sbs" or "phenotype".
-
-    Returns:
-        tuple: (valid_combinations, warnings)
-    """
-    if df is None or df.empty:
-        return [], ["Warning: No data found!"]
-    
-    warnings = []
-    valid_combinations = []
-    
-    # Get all unique plates and wells to check for missing combinations
-    all_plates = sorted(df['plate'].unique())
-    all_wells = sorted(df['well'].unique())
-    existing_pairs = set(zip(df['plate'], df['well']))
-    
-    # Check for missing plate/well combinations first
-    for plate in all_plates:
-        for well in all_wells:
-            if (plate, well) not in existing_pairs:
-                warnings.append(f"Warning: No data found for Plate {plate}, Well {well}")
-    
-    # Process only existing pairs for valid combinations
-    for plate, well in existing_pairs:
-        well_df = df[(df['plate'] == plate) & (df['well'] == well)]
-        if well_df.empty:
-            continue
-        
-        if data_type == "sbs":
-            # SBS: Check cycle-channel combinations
-            all_cycles = sorted(df['cycle'].unique())  # All possible cycles
-            cycles_in_well = sorted(well_df['cycle'].unique())
-            
-            # Check for missing cycles
-            missing_cycles = set(all_cycles) - set(cycles_in_well)
-            if missing_cycles:
-                warnings.append(f"Warning: Plate {plate}, Well {well} is missing cycles: {sorted(missing_cycles)}")
-            
-            for cycle in cycles_in_well:
-                cycle_df = well_df[well_df['cycle'] == cycle]
-                if cycle_df.empty:
-                    continue
-                
-                # Base combination dict
-                base_combo = {
-                    'plate': plate,
-                    'well': well,
-                    'cycle': cycle
-                }
-                
-                # Add channel if it exists for this specific cycle
-                if 'channel' in df.columns:
-                    channels_in_cycle = cycle_df['channel'].unique()
-                    if len(channels_in_cycle) > 0:
-                        for channel in channels_in_cycle:
-                            combo = base_combo.copy()
-                            combo['channel'] = channel
-                            valid_combinations.append(combo)
-                    else:
-                        # If no channels for this cycle, just add the cycle info
-                        valid_combinations.append(base_combo)
-                else:
-                    valid_combinations.append(base_combo)
-        
-        else:  # Phenotype data
-            # Base combination dict
-            base_combo = {
-                'plate': plate,
-                'well': well
-            }
-            
-            # For phenotype data, check for missing channels only if channels are present
-            if 'channel' in df.columns:
-                all_channels = sorted(df['channel'].unique())
-                channels_in_well = sorted(well_df['channel'].unique())
-                missing_channels = set(all_channels) - set(channels_in_well)
-                
-                if missing_channels:
-                    warnings.append(f"Warning: Plate {plate}, Well {well} is missing channels: {sorted(missing_channels)}")
-                
-                for _, row in well_df.iterrows():
-                    combo = base_combo.copy()
-                    combo['channel'] = row['channel']
-                    valid_combinations.append(combo)
-            else:
-                # No channels, just add plate and well
-                valid_combinations.append(base_combo)
-    
-    return valid_combinations, warnings
-
-
-def get_sbs_combinations(df):
-    """Get valid SBS combinations and identify missing data.
-
-    Args:
-        df (pd.DataFrame): DataFrame containing SBS data.
-
-    Returns:
-        tuple: (valid_combinations, warnings)
-    """
-    valid_combinations, warnings = get_valid_combinations(df, "sbs")
-
-    for warning in warnings:
-        print(warning)
-
-    return valid_combinations
-
-
-def get_phenotype_combinations(df):
-    """Get valid phenotype combinations and identify missing data.
-
-    Args:
-        df (pd.DataFrame): DataFrame containing phenotype data.
-
-    Returns:
-        tuple: (valid_combinations, warnings)
-    """
-    valid_combinations, warnings = get_valid_combinations(df, "phenotype")
-
-    for warning in warnings:
-        print(warning)
-
-    return valid_combinations
-=======
     Args:
         montage_data_checkpoint (object): Checkpoint object containing output directory information.
         montage_output_template (str): Template string for generating output file paths.
@@ -446,5 +188,4 @@
             )
             output_files.append(output_file)
 
-    return output_files
->>>>>>> dec4e9c7
+    return output_files