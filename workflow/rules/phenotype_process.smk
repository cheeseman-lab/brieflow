from lib.shared.target_utils import output_to_input


# Apply illumination correction field
rule apply_ic_field_phenotype:
    conda:
        "../envs/phenotype_process.yml"
    input:
        PREPROCESS_OUTPUTS["convert_phenotype"],
        PREPROCESS_OUTPUTS["calculate_ic_phenotype"],
    output:
        PHENOTYPE_PROCESS_OUTPUTS_MAPPED["apply_ic_field_phenotype"],
    script:
        "../scripts/phenotype_process/apply_ic_field_phenotype.py"

# Align phenotype images
rule align_phenotype:
    conda:
        "../envs/phenotype_process.yml"
    input:
        PHENOTYPE_PROCESS_OUTPUTS["apply_ic_field_phenotype"]
    output:
        PHENOTYPE_PROCESS_OUTPUTS_MAPPED["align_phenotype"]
    params:
        align=config["phenotype_process"]["align"],
<<<<<<< HEAD
        target=lambda wildcards: config["phenotype_process"]["target"] if config["phenotype_process"]["align"] else None,
        source=lambda wildcards: config["phenotype_process"]["source"] if config["phenotype_process"]["align"] else None,
        riders=lambda wildcards: config["phenotype_process"]["riders"] if config["phenotype_process"]["align"] else None,
        remove_channel=lambda wildcards: config["phenotype_process"]["remove_channel"] if config["phenotype_process"]["align"] else None,
=======
        target=config["phenotype_process"]["target"] if config["phenotype_process"]["align"] else None,
        source=config["phenotype_process"]["source"] if config["phenotype_process"]["align"] else None,
        riders=config["phenotype_process"]["riders"] if config["phenotype_process"]["align"] else None,
        remove_channel=config["phenotype_process"]["remove_channel"] if config["phenotype_process"]["align"] else None,
>>>>>>> 295fa03e
    script:
        "../scripts/phenotype_process/align_phenotype.py"

# Segments cells and nuclei using pre-defined methods
rule segment_phenotype:
    conda:
        "../envs/phenotype_process.yml"
    input:
        PHENOTYPE_PROCESS_OUTPUTS["align_phenotype"],
    output:
        PHENOTYPE_PROCESS_OUTPUTS_MAPPED["segment_phenotype"],
    params:
        dapi_index=config["phenotype_process"]["dapi_index"],
        cyto_index=config["phenotype_process"]["cyto_index"],
        nuclei_diameter=config["phenotype_process"]["nuclei_diameter"],
        cell_diameter=config["phenotype_process"]["cell_diameter"],
        cyto_model=config["phenotype_process"]["cyto_model"],
        flow_threshold=config["phenotype_process"]["flow_threshold"],
        cellprob_threshold=config["phenotype_process"]["cellprob_threshold"],
        return_counts=True,
        gpu=config["phenotype_process"]["gpu"],
    script:
        "../scripts/shared/segment_cellpose.py"


# Extract cytoplasmic masks from segmented nuclei, cells
rule identify_cytoplasm:
    conda:
        "../envs/phenotype_process.yml"
    input:
        # nuclei segmentation map
        PHENOTYPE_PROCESS_OUTPUTS["segment_phenotype"][0],
        # cells segmentation map
        PHENOTYPE_PROCESS_OUTPUTS["segment_phenotype"][1],
    output:
        PHENOTYPE_PROCESS_OUTPUTS_MAPPED["identify_cytoplasm"],
    script:
        "../scripts/phenotype_process/identify_cytoplasm_cellpose.py"


# Extract minimal phenotype information from segmented nuclei images
rule extract_phenotype_info:
    conda:
        "../envs/phenotype_process.yml"
    input:
        # nuclei segmentation map
        PHENOTYPE_PROCESS_OUTPUTS["segment_phenotype"][0],
    output:
        PHENOTYPE_PROCESS_OUTPUTS_MAPPED["extract_phenotype_info"],
    script:
        "../scripts/shared/extract_phenotype_minimal.py"


# Combine phenotype info results from different wells
rule merge_phenotype_info:
    conda:
        "../envs/phenotype_process.yml"
    input:
        lambda wildcards: output_to_input(
            PHENOTYPE_PROCESS_OUTPUTS["extract_phenotype_info"],
            {"tile": PHENOTYPE_TILES, "well": PHENOTYPE_WELLS},
            wildcards,
        ),
    output:
        PHENOTYPE_PROCESS_OUTPUTS_MAPPED["merge_phenotype_info"],
    script:
        "../scripts/shared/combine_dfs.py"


# Extract full phenotype information using CellProfiler from phenotype images
rule extract_phenotype_cp:
    conda:
        "../envs/phenotype_process.yml"
    input:
        PHENOTYPE_PROCESS_OUTPUTS["align_phenotype"],
        # nuclei segmentation map
        PHENOTYPE_PROCESS_OUTPUTS["segment_phenotype"][0],
        # cells segmentation map
        PHENOTYPE_PROCESS_OUTPUTS["segment_phenotype"][1],
        PHENOTYPE_PROCESS_OUTPUTS["identify_cytoplasm"],
    output:
        PHENOTYPE_PROCESS_OUTPUTS_MAPPED["extract_phenotype_cp"],
    params:
        foci_channel=config["phenotype_process"]["foci_channel"],
        channel_names=config["phenotype_process"]["channel_names"],
    script:
        "../scripts/phenotype_process/extract_phenotype_cp_multichannel.py"


# Combine phenotype results from different wells
rule merge_phenotype_cp:
    conda:
        "../envs/phenotype_process.yml"
    input:
        lambda wildcards: output_to_input(
            PHENOTYPE_PROCESS_OUTPUTS["extract_phenotype_cp"],
            {"tile": PHENOTYPE_TILES, "well": PHENOTYPE_WELLS},
            wildcards,
        ),
    params:
        channel_names=config["phenotype_process"]["channel_names"],
    output:
        PHENOTYPE_PROCESS_OUTPUTS_MAPPED["merge_phenotype_cp"],
    script:
        "../scripts/phenotype_process/merge_phenotype_cp.py"


# Evaluate segmentation results
rule eval_segmentation_phenotype:
    conda:
        "../envs/phenotype_process.yml"
    input:
        # path to segmentation stats for well/tile
        segmentation_stats_paths=lambda wildcards: output_to_input(
            PHENOTYPE_PROCESS_OUTPUTS["segment_phenotype"][2],
            {"well": PHENOTYPE_WELLS, "tile": PHENOTYPE_TILES},
            wildcards,
        ),
        # path to hdf with combined cell data
        cells_path=PHENOTYPE_PROCESS_OUTPUTS["merge_phenotype_info"][0],
    output:
        PHENOTYPE_PROCESS_OUTPUTS_MAPPED["eval_segmentation_phenotype"],
    script:
        "../scripts/shared/eval_segmentation.py"


rule eval_features:
    conda:
        "../envs/phenotype_process.yml"
    input:
        # use minimum phenotype CellProfiler features for evaluation
        PHENOTYPE_PROCESS_OUTPUTS["merge_phenotype_cp"][1],
    output:
        PHENOTYPE_PROCESS_OUTPUTS_MAPPED["eval_features"],
    script:
        "../scripts/phenotype_process/eval_features.py"


if config['phenotype_process']['mode'] == 'segment_phenotype_paramsearch':
    rule segment_phenotype_paramsearch:
        conda:
            "../envs/phenotype_process.yml"
        input:
            PHENOTYPE_PROCESS_OUTPUTS["align_phenotype"]
        output:
            PHENOTYPE_PROCESS_OUTPUTS_MAPPED["segment_phenotype_paramsearch"]
        params:
            dapi_index=config["phenotype_process"]["dapi_index"],
            cyto_index=config["phenotype_process"]["cyto_index"],
            nuclei_diameter=lambda wildcards: float(wildcards.nuclei_diameter),
            cell_diameter=lambda wildcards: float(wildcards.cell_diameter),
            cyto_model=config["phenotype_process"]["cyto_model"],
            flow_threshold=lambda wildcards: float(wildcards.flow_threshold),
            cellprob_threshold=lambda wildcards: float(wildcards.cellprob_threshold),
            return_counts=True,
            gpu=config["phenotype_process"]["gpu"],
        script:
            "../scripts/shared/segment_cellpose.py"

    rule summarize_segment_phenotype_paramsearch:
        conda:
            "../envs/phenotype_process.yml"
        input:
            lambda wildcards: output_to_input(
                PHENOTYPE_PROCESS_OUTPUTS["segment_phenotype_paramsearch"][2::3],
                {"well": PHENOTYPE_WELLS, "tile": PHENOTYPE_TILES,
                "nuclei_diameter": PHENOTYPE_PROCESS_WILDCARDS["nuclei_diameter"],
                "cell_diameter": PHENOTYPE_PROCESS_WILDCARDS["cell_diameter"],
                "flow_threshold": PHENOTYPE_PROCESS_WILDCARDS["flow_threshold"],
                "cellprob_threshold": PHENOTYPE_PROCESS_WILDCARDS["cellprob_threshold"]},
                wildcards,
            )
        output:
            PHENOTYPE_PROCESS_OUTPUTS_MAPPED["summarize_segment_phenotype_paramsearch"]
        params:
            segmentation_process="phenotype_process",
            channel_cmaps=config["phenotype_process"]["channel_cmaps"],
            cell_diameter=config["phenotype_process"]["cell_diameter"],
            nuclei_diameter=config["phenotype_process"]["nuclei_diameter"],
            cellprob_threshold=config["phenotype_process"]["cellprob_threshold"],
            flow_threshold=config["phenotype_process"]["flow_threshold"],
            output_type="tsv"
        script:
            "../scripts/shared/eval_segmentation_paramsearch.py"


# Rule for all phenotype processing steps
rule all_phenotype_process:
    input:
        PHENOTYPE_PROCESS_TARGETS_ALL,<|MERGE_RESOLUTION|>--- conflicted
+++ resolved
@@ -23,17 +23,10 @@
         PHENOTYPE_PROCESS_OUTPUTS_MAPPED["align_phenotype"]
     params:
         align=config["phenotype_process"]["align"],
-<<<<<<< HEAD
-        target=lambda wildcards: config["phenotype_process"]["target"] if config["phenotype_process"]["align"] else None,
-        source=lambda wildcards: config["phenotype_process"]["source"] if config["phenotype_process"]["align"] else None,
-        riders=lambda wildcards: config["phenotype_process"]["riders"] if config["phenotype_process"]["align"] else None,
-        remove_channel=lambda wildcards: config["phenotype_process"]["remove_channel"] if config["phenotype_process"]["align"] else None,
-=======
         target=config["phenotype_process"]["target"] if config["phenotype_process"]["align"] else None,
         source=config["phenotype_process"]["source"] if config["phenotype_process"]["align"] else None,
         riders=config["phenotype_process"]["riders"] if config["phenotype_process"]["align"] else None,
         remove_channel=config["phenotype_process"]["remove_channel"] if config["phenotype_process"]["align"] else None,
->>>>>>> 295fa03e
     script:
         "../scripts/phenotype_process/align_phenotype.py"
 
