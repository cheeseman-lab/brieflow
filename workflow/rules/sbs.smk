from lib.shared.target_utils import output_to_input
from lib.shared.rule_utils import get_spot_detection_params, get_segmentation_params


# Align images from each sequencing round
rule align_sbs:
    input:
        lambda wildcards: output_to_input(
            PREPROCESS_OUTPUTS["convert_sbs"],
            wildcards=wildcards,
            expansion_values=["cycle"],
            metadata_combos=sbs_wildcard_combos,
            ancient_output=True,
        ),
    output:
        SBS_OUTPUTS_MAPPED["align_sbs"],
    params:
        method=config["sbs"]["alignment_method"],
        channel_names=config["sbs"]["channel_names"],
        upsample_factor=config["sbs"]["upsample_factor"],
        skip_cycles_indices=config["sbs"]["skip_cycles_indices"],
        manual_background_cycle_index=config["sbs"]["manual_background_cycle_index"],
    script:
        "../scripts/sbs/align_cycles.py"


# Apply Laplacian-of-Gaussian filter to all channels
rule log_filter:
    input:
        SBS_OUTPUTS["align_sbs"],
    output:
        SBS_OUTPUTS_MAPPED["log_filter"],
    params:
        skip_index=config["sbs"]["extra_channel_indices"],
    script:
        "../scripts/sbs/log_filter.py"


# Compute standard deviation of SBS reads across cycles
rule compute_standard_deviation:
    input:
        SBS_OUTPUTS["log_filter"],
    output:
        SBS_OUTPUTS_MAPPED["compute_standard_deviation"],
    params:
        remove_index=config["sbs"]["extra_channel_indices"],
    script:
        "../scripts/sbs/compute_standard_deviation.py"


# Find local maxima of SBS reads across cycles
rule find_peaks:
    input:
        SBS_OUTPUTS["compute_standard_deviation"] if config["sbs"]["spot_detection_method"] == "standard" else SBS_OUTPUTS["align_sbs"],
    output:
        SBS_OUTPUTS_MAPPED["find_peaks"],
    params:
        config=lambda wildcards: get_spot_detection_params(config)
    script:
        "../scripts/sbs/find_peaks.py"


# Dilate sequencing channels to compensate for single-pixel alignment error.
rule max_filter:
    input:
        SBS_OUTPUTS["log_filter"],
    output:
        SBS_OUTPUTS_MAPPED["max_filter"],
    params:
        width=config["sbs"]["max_filter_width"],
        remove_index=config["sbs"]["extra_channel_indices"],
    script:
        "../scripts/sbs/max_filter.py"


# Apply illumination correction field from segmentation cycle
rule apply_ic_field_sbs:
    input:
        SBS_OUTPUTS["align_sbs"],
        # extra channel illumination correction field
        lambda wildcards: output_to_input(
            PREPROCESS_OUTPUTS["calculate_ic_sbs"],
            wildcards=wildcards,
            subset_values={
                "cycle": str(config["sbs"]["dapi_cycle"])
            },
            ancient_output=True,
        ),
        # illumination correction field from cycle of interest
        lambda wildcards: output_to_input(
            PREPROCESS_OUTPUTS["calculate_ic_sbs"],
            wildcards=wildcards,
            subset_values={
                "cycle": str(config["sbs"]["cyto_cycle"]),
            },
            ancient_output=True,
        ),
    output:
        SBS_OUTPUTS_MAPPED["apply_ic_field_sbs"],
    params:
        dapi_cycle=config["sbs"]["dapi_cycle"],
        cyto_cycle=config["sbs"]["cyto_cycle"],
        cyto_cycle_index=config["sbs"]["cyto_cycle_index"],
        extra_channel_indices=config["sbs"]["extra_channel_indices"],
    script:
        "../scripts/sbs/apply_ic_field_sbs.py"


# Segments cells and nuclei using pre-defined methods
rule segment_sbs:
    input:
        SBS_OUTPUTS["apply_ic_field_sbs"],
    output:
        SBS_OUTPUTS_MAPPED["segment_sbs"],
    params:
        config=lambda wildcards: get_segmentation_params("sbs", config),
    script:
        "../scripts/shared/segment.py"


# Extract bases from peaks
rule extract_bases:
    input:
        SBS_OUTPUTS["find_peaks"],
        SBS_OUTPUTS["max_filter"],
        # optionally use cell or nuclei segmentation
        lambda wildcards: SBS_OUTPUTS["segment_sbs"][1] if config["sbs"]["segment_cells"] else SBS_OUTPUTS["segment_sbs"][0],
    output:
        SBS_OUTPUTS_MAPPED["extract_bases"],
    params:
        threshold_peaks=config["sbs"]["threshold_peaks"],
        bases=config["sbs"]["bases"],
    script:
        "../scripts/sbs/extract_bases.py"


# Call reads
rule call_reads:
    input:
        SBS_OUTPUTS["extract_bases"],
        SBS_OUTPUTS["find_peaks"],
    output:
        SBS_OUTPUTS_MAPPED["call_reads"],
    params:
        call_reads_method=config["sbs"]["call_reads_method"]
    script:
        "../scripts/sbs/call_reads.py"


# Call cells using multi protocol
rule call_cells:
    input:
        SBS_OUTPUTS["call_reads"],
    output:
        SBS_OUTPUTS_MAPPED["call_cells"],
    params:
        # Pool design parameters
<<<<<<< HEAD
        df_design_path=config["sbs"]["df_barcode_library_fp"],
=======
        df_barcode_library_fp=config["sbs"]["df_barcode_library_fp"],
>>>>>>> 562a1240
        # multi read preparation parameters
        map_start=config["sbs"]["map_start"],
        map_end=config["sbs"]["map_end"],
        recomb_start=config["sbs"]["recomb_start"],
        recomb_end=config["sbs"]["recomb_end"],
        map_col=config["sbs"]["map_col"],
        recomb_col=config["sbs"]["recomb_col"],
        recomb_filter_col=config["sbs"]["recomb_filter_col"],
        # Cell calling parameters
        q_min=config["sbs"]["q_min"],
        recomb_q_thresh=config["sbs"]["recomb_q_thresh"],
        error_correct=config["sbs"]["error_correct"],
        barcode_info_cols=config["sbs"]["barcode_info_cols"],
        max_distance=config["sbs"]["max_distance"],
    script:
        "../scripts/sbs/call_cells_multi.py"

# Extract minimal sbs info
rule extract_sbs_info:
    input:
        # use nuclei segmentation map
        SBS_OUTPUTS["segment_sbs"][0],
    output:
        SBS_OUTPUTS_MAPPED["extract_sbs_info"],
    script:
        "../scripts/shared/extract_phenotype_minimal.py"


# Rule for combining read results from different wells
rule combine_reads:
    input:
        lambda wildcards: output_to_input(
            SBS_OUTPUTS["call_reads"],
            wildcards=wildcards,
            expansion_values=["tile"],
            metadata_combos=sbs_wildcard_combos,
        ),
    output:
        SBS_OUTPUTS_MAPPED["combine_reads"],
    script:
        "../scripts/shared/combine_dfs.py"


# Rule for combining cell results from different wells
rule combine_cells:
    input:
        lambda wildcards: output_to_input(
            SBS_OUTPUTS["call_cells"],
            wildcards=wildcards,
            expansion_values=["tile"],
            metadata_combos=sbs_wildcard_combos,
        ),
    output:
        SBS_OUTPUTS_MAPPED["combine_cells"],
    script:
        "../scripts/shared/combine_dfs.py"


# Rule for combining sbs info results from different wells
rule combine_sbs_info:
    input:
        lambda wildcards: output_to_input(
            SBS_OUTPUTS["extract_sbs_info"],
            wildcards=wildcards,
            expansion_values=["tile"],
            metadata_combos=sbs_wildcard_combos,
        ),
    output:
        SBS_OUTPUTS_MAPPED["combine_sbs_info"],
    script:
        "../scripts/shared/combine_dfs.py"


rule eval_segmentation_sbs:
    input:
        # path to segmentation stats for well/tile
        segmentation_stats_paths=lambda wildcards: output_to_input(
            SBS_OUTPUTS["segment_sbs"][2],
            wildcards=wildcards,
            expansion_values=["well", "tile"],
            metadata_combos=sbs_wildcard_combos,
        ),
        # path to combined cell data
        cells_paths=lambda wildcards: output_to_input(
            SBS_OUTPUTS["combine_cells"],
            wildcards=wildcards,
            expansion_values=["well"],
            metadata_combos=sbs_wildcard_combos,
        ),
    output:
        SBS_OUTPUTS_MAPPED["eval_segmentation_sbs"],
    params:
        heatmap_shape="6W_sbs"
    script:
        "../scripts/shared/eval_segmentation.py"


rule eval_mapping:
    input:
        reads_paths=lambda wildcards: output_to_input(
            SBS_OUTPUTS["combine_reads"],
            wildcards=wildcards,
            expansion_values=["well"],
            metadata_combos=sbs_wildcard_combos,
        ),
        cells_paths=lambda wildcards: output_to_input(
            SBS_OUTPUTS["combine_cells"],
            wildcards=wildcards,
            expansion_values=["well"],
            metadata_combos=sbs_wildcard_combos,
        ),
        sbs_info_paths=lambda wildcards: output_to_input(
            SBS_OUTPUTS["combine_sbs_info"],
            wildcards=wildcards,
            expansion_values=["well"],
            metadata_combos=sbs_wildcard_combos,
        ),
    output:
        SBS_OUTPUTS_MAPPED["eval_mapping"],
    params:
        df_barcode_library_fp=config["sbs"]["df_barcode_library_fp"],
        sequencing_order=config["sbs"]["sequencing_order"],
        sort_by=config["sbs"]["sort_calls"],      
    script:
        "../scripts/sbs/eval_mapping.py"


# TODO: test and implement segmentation paramsearch for updated brieflow setup
# if config["sbs"]["mode"] == "segment_sbs_paramsearch":
#     rule segment_sbs_paramsearch:
#         input:
#             SBS_OUTPUTS["apply_ic_field_sbs"],
#         output:
#             SBS_OUTPUTS_MAPPED["segment_sbs_paramsearch"],
#         params:
#             dapi_index=config["sbs"]["dapi_index"],
#             cyto_index=config["sbs"]["cyto_index"],
#             nuclei_diameter=lambda wildcards: float(wildcards.nuclei_diameter),
#             cell_diameter=lambda wildcards: float(wildcards.cell_diameter),
#             cyto_model=config["sbs"]["cyto_model"],
#             flow_threshold=lambda wildcards: float(wildcards.flow_threshold),
#             cellprob_threshold=lambda wildcards: float(wildcards.cellprob_threshold),
#             return_counts=True,
#             gpu=config["sbs"]["gpu"],
#         script:
#             "../scripts/shared/segment_cellpose.py"

#     rule summarize_segment_sbs_paramsearch:
#         input:
#             lambda wildcards: output_to_input(
#                 SBS_OUTPUTS["segment_sbs_paramsearch"][2::3],
#                 {
#                     "well": SBS_WELLS,
#                     "tile": SBS_TILES,
#                     "nuclei_diameter": SBS_WILDCARDS["nuclei_diameter"],
#                     "cell_diameter": SBS_WILDCARDS["cell_diameter"],
#                     "flow_threshold": SBS_WILDCARDS["flow_threshold"],
#                     "cellprob_threshold": SBS_WILDCARDS["cellprob_threshold"],
#                 },
#                 wildcards,
#             ),
#         output:
#             SBS_OUTPUTS_MAPPED["summarize_segment_sbs_paramsearch"],
#         params:
#             segmentation="sbs",
#             dapi_index=config["sbs"]["dapi_index"],
#             cyto_index=config["sbs"]["cyto_index"],
#             cell_diameter=config["sbs"]["cell_diameter"],
#             nuclei_diameter=config["sbs"]["nuclei_diameter"],
#             cellprob_threshold=config["sbs"]["cellprob_threshold"],
#             flow_threshold=config["sbs"]["flow_threshold"],
#             output_type="tsv",
#         script:
#             "../scripts/shared/eval_segmentation_paramsearch.py"


# rule for all sbs processing steps
rule all_sbs:
    input:
        SBS_TARGETS_ALL,<|MERGE_RESOLUTION|>--- conflicted
+++ resolved
@@ -155,11 +155,7 @@
         SBS_OUTPUTS_MAPPED["call_cells"],
     params:
         # Pool design parameters
-<<<<<<< HEAD
-        df_design_path=config["sbs"]["df_barcode_library_fp"],
-=======
         df_barcode_library_fp=config["sbs"]["df_barcode_library_fp"],
->>>>>>> 562a1240
         # multi read preparation parameters
         map_start=config["sbs"]["map_start"],
         map_end=config["sbs"]["map_end"],
