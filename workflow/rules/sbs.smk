from lib.shared.target_utils import output_to_input
from lib.shared.rule_utils import get_spot_detection_params, get_segmentation_params


# Align images from each sequencing round
rule align_sbs:
    input:
        lambda wildcards: output_to_input(
            PREPROCESS_OUTPUTS["convert_sbs"],
            wildcards=wildcards,
            expansion_values=["cycle"],
            metadata_combos=sbs_wildcard_combos,
            ancient_output=True,
        ),
    output:
        SBS_OUTPUTS_MAPPED["align_sbs"],
    params:
        method=config["sbs"]["alignment_method"],
        upsample_factor=1,
        keep_extras=config["sbs"]["keep_extras"],
    script:
        "../scripts/sbs/align_cycles.py"


# Apply Laplacian-of-Gaussian filter to all channels
rule log_filter:
    input:
        SBS_OUTPUTS["align_sbs"],
    output:
        SBS_OUTPUTS_MAPPED["log_filter"],
    params:
        skip_index=0,
    script:
        "../scripts/sbs/log_filter.py"


# Compute standard deviation of SBS reads across cycles
rule compute_standard_deviation:
    input:
        SBS_OUTPUTS["log_filter"],
    output:
        SBS_OUTPUTS_MAPPED["compute_standard_deviation"],
    params:
        remove_index=0,
    script:
        "../scripts/sbs/compute_standard_deviation.py"


# Find local maxima of SBS reads across cycles
rule find_peaks:
    input:
        SBS_OUTPUTS["compute_standard_deviation"] if config["sbs"]["spot_detection_method"] == "standard" else SBS_OUTPUTS["align_sbs"],
    output:
        SBS_OUTPUTS_MAPPED["find_peaks"],
    params:
        config=lambda wildcards: get_spot_detection_params(config)
    script:
        "../scripts/sbs/find_peaks.py"


# Dilate sequencing channels to compensate for single-pixel alignment error.
rule max_filter:
    input:
        SBS_OUTPUTS["log_filter"],
    output:
        SBS_OUTPUTS_MAPPED["max_filter"],
    params:
<<<<<<< HEAD
        width=config["sbs"]["maxed_width"],
=======
        width=config["sbs"]["max_filter_width"],
>>>>>>> e56ca69d
        remove_index=0,
    script:
        "../scripts/sbs/max_filter.py"


# Apply illumination correction field from segmentation cycle
SBS_CYCLES = sorted(sbs_wildcard_combos["cycle"].unique(), key=int)


rule apply_ic_field_sbs:
    input:
        SBS_OUTPUTS["align_sbs"],
        # dapi illumination correction field
        lambda wildcards: output_to_input(
            PREPROCESS_OUTPUTS["calculate_ic_sbs"],
            wildcards=wildcards,
            subset_values={"cycle": 1},
            ancient_output=True,
        ),
        # illumination correction field from cycle of interest
        lambda wildcards: output_to_input(
            PREPROCESS_OUTPUTS["calculate_ic_sbs"],
            wildcards=wildcards,
            subset_values={
                "cycle": SBS_CYCLES[config["sbs"]["segmentation_cycle_index"]]
            },
            ancient_output=True,
        ),
    output:
        SBS_OUTPUTS_MAPPED["apply_ic_field_sbs"],
    params:
        segmentation_cycle_index=config["sbs"]["segmentation_cycle_index"],
        keep_extras=config["sbs"]["keep_extras"],
        dapi_index=config["sbs"]["dapi_index"],
    script:
        "../scripts/sbs/apply_ic_field_sbs.py"


# Segments cells and nuclei using pre-defined methods
rule segment_sbs:
    input:
        SBS_OUTPUTS["apply_ic_field_sbs"],
    output:
        SBS_OUTPUTS_MAPPED["segment_sbs"],
    params:
        config=lambda wildcards: get_segmentation_params("sbs", config),
    script:
        "../scripts/shared/segment.py"


# Extract bases from peaks
rule extract_bases:
    input:
        SBS_OUTPUTS["find_peaks"],
        SBS_OUTPUTS["max_filter"],
        # optionally use cell or nuclei segmentation
        lambda wildcards: SBS_OUTPUTS["segment_sbs"][1] if config["sbs"]["segment_cells"] else SBS_OUTPUTS["segment_sbs"][0],
    output:
        SBS_OUTPUTS_MAPPED["extract_bases"],
    params:
        threshold_peaks=config["sbs"]["threshold_peaks"],
        bases=config["sbs"]["bases"],
    script:
        "../scripts/sbs/extract_bases.py"


# Call reads
rule call_reads:
    input:
        SBS_OUTPUTS["extract_bases"],
        SBS_OUTPUTS["find_peaks"],
    output:
        SBS_OUTPUTS_MAPPED["call_reads"],
    params:
        call_reads_method=config["sbs"]["call_reads_method"]
    script:
        "../scripts/sbs/call_reads.py"

'''
# Call cells (to be merged to main)
rule call_cells:
    input:
        SBS_OUTPUTS["call_reads"],
    output:
        SBS_OUTPUTS_MAPPED["call_cells"],
    params:
        df_design_path=config["sbs"]["df_design_path"],
        q_min=config["sbs"]["q_min"],
        barcode_col=config["sbs"]["barcode_col"],
        error_correct=config["sbs"]["error_correct"],        
    script:
        "../scripts/sbs/call_cells.py"
'''

# Call cells using T7 protocol
rule call_cells:
    input:
        SBS_OUTPUTS["call_reads"],
    output:
        SBS_OUTPUTS_MAPPED["call_cells"],
    params:
        # Pool design parameters
        df_design_path=config["sbs"]["df_design_path"],
        # T7 read preparation parameters
        map_start=config["sbs"]["map_start"],
        map_end=config["sbs"]["map_end"],
        recomb_start=config["sbs"]["recomb_start"],
        recomb_end=config["sbs"]["recomb_end"],
        map_col=config["sbs"]["map_col"],
        recomb_col=config["sbs"]["recomb_col"],
        recomb_filter_col=config["sbs"]["recomb_filter_col"],
        # Cell calling parameters
        q_min=config["sbs"]["q_min"],
        recomb_q_thresh=config["sbs"]["recomb_q_thresh"],
        error_correct=config["sbs"]["error_correct"],
        barcode_info_cols=config["sbs"]["barcode_info_cols"],
        max_distance=config["sbs"]["max_distance"],
    script:
        "../scripts/sbs/call_cells_T7.py"

# Extract minimal sbs info
rule extract_sbs_info:
    input:
        # use nuclei segmentation map
        SBS_OUTPUTS["segment_sbs"][0],
    output:
        SBS_OUTPUTS_MAPPED["extract_sbs_info"],
    script:
        "../scripts/shared/extract_phenotype_minimal.py"


# Rule for combining read results from different wells
rule combine_reads:
    input:
        lambda wildcards: output_to_input(
            SBS_OUTPUTS["call_reads"],
            wildcards=wildcards,
            expansion_values=["tile"],
            metadata_combos=sbs_wildcard_combos,
        ),
    output:
        SBS_OUTPUTS_MAPPED["combine_reads"],
    script:
        "../scripts/shared/combine_dfs.py"


# Rule for combining cell results from different wells
rule combine_cells:
    input:
        lambda wildcards: output_to_input(
            SBS_OUTPUTS["call_cells"],
            wildcards=wildcards,
            expansion_values=["tile"],
            metadata_combos=sbs_wildcard_combos,
        ),
    output:
        SBS_OUTPUTS_MAPPED["combine_cells"],
    script:
        "../scripts/shared/combine_dfs.py"


# Rule for combining sbs info results from different wells
rule combine_sbs_info:
    input:
        lambda wildcards: output_to_input(
            SBS_OUTPUTS["extract_sbs_info"],
            wildcards=wildcards,
            expansion_values=["tile"],
            metadata_combos=sbs_wildcard_combos,
        ),
    output:
        SBS_OUTPUTS_MAPPED["combine_sbs_info"],
    script:
        "../scripts/shared/combine_dfs.py"


rule eval_segmentation_sbs:
    input:
        # path to segmentation stats for well/tile
        segmentation_stats_paths=lambda wildcards: output_to_input(
            SBS_OUTPUTS["segment_sbs"][2],
            wildcards=wildcards,
            expansion_values=["well", "tile"],
            metadata_combos=sbs_wildcard_combos,
        ),
        # path to combined cell data
        cells_paths=lambda wildcards: output_to_input(
            SBS_OUTPUTS["combine_cells"],
            wildcards=wildcards,
            expansion_values=["well"],
            metadata_combos=sbs_wildcard_combos,
        ),
    output:
        SBS_OUTPUTS_MAPPED["eval_segmentation_sbs"],
    params:
        heatmap_shape="6W_sbs"
    script:
        "../scripts/shared/eval_segmentation.py"


rule eval_mapping:
    input:
        reads_paths=lambda wildcards: output_to_input(
            SBS_OUTPUTS["combine_reads"],
            wildcards=wildcards,
            expansion_values=["well"],
            metadata_combos=sbs_wildcard_combos,
        ),
        cells_paths=lambda wildcards: output_to_input(
            SBS_OUTPUTS["combine_cells"],
            wildcards=wildcards,
            expansion_values=["well"],
            metadata_combos=sbs_wildcard_combos,
        ),
        sbs_info_paths=lambda wildcards: output_to_input(
            SBS_OUTPUTS["combine_sbs_info"],
            wildcards=wildcards,
            expansion_values=["well"],
            metadata_combos=sbs_wildcard_combos,
        ),
    output:
        SBS_OUTPUTS_MAPPED["eval_mapping"],
    params:
        df_design_path=config["sbs"]["df_design_path"],
    script:
        "../scripts/sbs/eval_mapping.py"


# TODO: test and implement segmentation paramsearch for updated brieflow setup
# if config["sbs"]["mode"] == "segment_sbs_paramsearch":
#     rule segment_sbs_paramsearch:
#         input:
#             SBS_OUTPUTS["apply_ic_field_sbs"],
#         output:
#             SBS_OUTPUTS_MAPPED["segment_sbs_paramsearch"],
#         params:
#             dapi_index=config["sbs"]["dapi_index"],
#             cyto_index=config["sbs"]["cyto_index"],
#             nuclei_diameter=lambda wildcards: float(wildcards.nuclei_diameter),
#             cell_diameter=lambda wildcards: float(wildcards.cell_diameter),
#             cyto_model=config["sbs"]["cyto_model"],
#             flow_threshold=lambda wildcards: float(wildcards.flow_threshold),
#             cellprob_threshold=lambda wildcards: float(wildcards.cellprob_threshold),
#             return_counts=True,
#             gpu=config["sbs"]["gpu"],
#         script:
#             "../scripts/shared/segment_cellpose.py"

#     rule summarize_segment_sbs_paramsearch:
#         input:
#             lambda wildcards: output_to_input(
#                 SBS_OUTPUTS["segment_sbs_paramsearch"][2::3],
#                 {
#                     "well": SBS_WELLS,
#                     "tile": SBS_TILES,
#                     "nuclei_diameter": SBS_WILDCARDS["nuclei_diameter"],
#                     "cell_diameter": SBS_WILDCARDS["cell_diameter"],
#                     "flow_threshold": SBS_WILDCARDS["flow_threshold"],
#                     "cellprob_threshold": SBS_WILDCARDS["cellprob_threshold"],
#                 },
#                 wildcards,
#             ),
#         output:
#             SBS_OUTPUTS_MAPPED["summarize_segment_sbs_paramsearch"],
#         params:
#             segmentation="sbs",
#             dapi_index=config["sbs"]["dapi_index"],
#             cyto_index=config["sbs"]["cyto_index"],
#             cell_diameter=config["sbs"]["cell_diameter"],
#             nuclei_diameter=config["sbs"]["nuclei_diameter"],
#             cellprob_threshold=config["sbs"]["cellprob_threshold"],
#             flow_threshold=config["sbs"]["flow_threshold"],
#             output_type="tsv",
#         script:
#             "../scripts/shared/eval_segmentation_paramsearch.py"


# rule for all sbs processing steps
rule all_sbs:
    input:
        SBS_TARGETS_ALL,<|MERGE_RESOLUTION|>--- conflicted
+++ resolved
@@ -65,11 +65,7 @@
     output:
         SBS_OUTPUTS_MAPPED["max_filter"],
     params:
-<<<<<<< HEAD
-        width=config["sbs"]["maxed_width"],
-=======
         width=config["sbs"]["max_filter_width"],
->>>>>>> e56ca69d
         remove_index=0,
     script:
         "../scripts/sbs/max_filter.py"
