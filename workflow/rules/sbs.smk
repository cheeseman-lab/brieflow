--- conflicted
+++ resolved
@@ -6,19 +6,11 @@
     conda:
         "../envs/sbs.yml"
     input:
-<<<<<<< HEAD
-        lambda wildcards: output_to_input_from_combinations(
-            output_path=PREPROCESS_OUTPUTS["convert_sbs"],
-            valid_combinations=SBS_VALID_COMBINATIONS,
-            wildcards=wildcards,
-            expand_values={"tile": [wildcards.tile]}, 
-=======
         lambda wildcards: output_to_input(
             PREPROCESS_OUTPUTS["convert_sbs"],
             wildcards=wildcards,
             expansion_values=["cycle"],
             metadata_combos=sbs_wildcard_combos,
->>>>>>> dec4e9c7
             ancient_output=True,
         ),
     output:
@@ -95,25 +87,6 @@
         "../envs/sbs.yml"
     input:
         SBS_OUTPUTS["align_sbs"],
-<<<<<<< HEAD
-        lambda wildcards: filter_outputs_by_cycle_index(
-            output_to_input_from_combinations(
-                output_path=PREPROCESS_OUTPUTS["calculate_ic_sbs"],
-                valid_combinations=SBS_VALID_COMBINATIONS,
-                wildcards=wildcards,
-                ancient_output=True,
-            ),
-            index=0
-        ),
-        lambda wildcards: filter_outputs_by_cycle_index(
-            output_to_input_from_combinations(
-                output_path=PREPROCESS_OUTPUTS["calculate_ic_sbs"],
-                valid_combinations=SBS_VALID_COMBINATIONS,
-                wildcards=wildcards,
-                ancient_output=True,
-            ),
-            index=config["sbs"]["segmentation_cycle_index"]
-=======
         # dapi illumination correction field
         lambda wildcards: output_to_input(
             PREPROCESS_OUTPUTS["calculate_ic_sbs"],
@@ -129,7 +102,6 @@
                 "cycle": SBS_CYCLES[config["sbs"]["segmentation_cycle_index"]]
             },
             ancient_output=True,
->>>>>>> dec4e9c7
         ),
     output:
         SBS_OUTPUTS_MAPPED["apply_ic_field_sbs"],
@@ -227,19 +199,11 @@
     conda:
         "../envs/sbs.yml"
     input:
-<<<<<<< HEAD
-        lambda wildcards: output_to_input_from_combinations(
-            output_path=SBS_OUTPUTS["call_reads"],
-            valid_combinations=SBS_VALID_COMBINATIONS,
-            wildcards=wildcards,
-            expand_values={"tile": SBS_TILES}
-=======
         lambda wildcards: output_to_input(
             SBS_OUTPUTS["call_reads"],
             wildcards=wildcards,
             expansion_values=["tile"],
             metadata_combos=sbs_wildcard_combos,
->>>>>>> dec4e9c7
         ),
     output:
         SBS_OUTPUTS_MAPPED["combine_reads"],
@@ -252,19 +216,11 @@
     conda:
         "../envs/sbs.yml"
     input:
-<<<<<<< HEAD
-        lambda wildcards: output_to_input_from_combinations(
-            output_path=SBS_OUTPUTS["call_cells"],
-            valid_combinations=SBS_VALID_COMBINATIONS,
-            wildcards=wildcards,
-            expand_values={"tile": SBS_TILES}
-=======
         lambda wildcards: output_to_input(
             SBS_OUTPUTS["call_cells"],
             wildcards=wildcards,
             expansion_values=["tile"],
             metadata_combos=sbs_wildcard_combos,
->>>>>>> dec4e9c7
         ),
     output:
         SBS_OUTPUTS_MAPPED["combine_cells"],
@@ -277,19 +233,11 @@
     conda:
         "../envs/sbs.yml"
     input:
-<<<<<<< HEAD
-        lambda wildcards: output_to_input_from_combinations(
-            output_path=SBS_OUTPUTS["extract_sbs_info"],
-            valid_combinations=SBS_VALID_COMBINATIONS,
-            wildcards=wildcards,
-            expand_values={"tile": SBS_TILES}
-=======
         lambda wildcards: output_to_input(
             SBS_OUTPUTS["extract_sbs_info"],
             wildcards=wildcards,
             expansion_values=["tile"],
             metadata_combos=sbs_wildcard_combos,
->>>>>>> dec4e9c7
         ),
     output:
         SBS_OUTPUTS_MAPPED["combine_sbs_info"],
@@ -301,18 +249,6 @@
     conda:
         "../envs/sbs.yml"
     input:
-<<<<<<< HEAD
-        segmentation_stats_paths=lambda wildcards: output_to_input_from_combinations(
-            output_path=SBS_OUTPUTS["segment_sbs"][2],
-            valid_combinations=SBS_VALID_COMBINATIONS,
-            wildcards=wildcards,
-            expand_values={"tile": SBS_TILES}
-        ),
-        cells_paths=lambda wildcards: output_to_input_from_combinations(
-            output_path=SBS_OUTPUTS["combine_cells"],
-            valid_combinations=SBS_VALID_COMBINATIONS,
-            wildcards=wildcards
-=======
         # path to segmentation stats for well/tile
         segmentation_stats_paths=lambda wildcards: output_to_input(
             SBS_OUTPUTS["segment_sbs"][2],
@@ -326,7 +262,6 @@
             wildcards=wildcards,
             expansion_values=["well"],
             metadata_combos=sbs_wildcard_combos,
->>>>>>> dec4e9c7
         ),
     output:
         SBS_OUTPUTS_MAPPED["eval_segmentation_sbs"],
@@ -338,22 +273,6 @@
     conda:
         "../envs/sbs.yml"
     input:
-<<<<<<< HEAD
-        reads_paths=lambda wildcards: output_to_input_from_combinations(
-            output_path=SBS_OUTPUTS["combine_reads"],
-            valid_combinations=SBS_VALID_COMBINATIONS,
-            wildcards=wildcards
-        ),
-        cells_paths=lambda wildcards: output_to_input_from_combinations(
-            output_path=SBS_OUTPUTS["combine_cells"],
-            valid_combinations=SBS_VALID_COMBINATIONS,
-            wildcards=wildcards
-        ),
-        sbs_info_paths=lambda wildcards: output_to_input_from_combinations(
-            output_path=SBS_OUTPUTS["combine_sbs_info"],
-            valid_combinations=SBS_VALID_COMBINATIONS,
-            wildcards=wildcards
-=======
         reads_paths=lambda wildcards: output_to_input(
             SBS_OUTPUTS["combine_reads"],
             wildcards=wildcards,
@@ -371,7 +290,6 @@
             wildcards=wildcards,
             expansion_values=["well"],
             metadata_combos=sbs_wildcard_combos,
->>>>>>> dec4e9c7
         ),
     output:
         SBS_OUTPUTS_MAPPED["eval_mapping"],
