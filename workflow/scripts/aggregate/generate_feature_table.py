import gc

import pyarrow.dataset as ds
import pandas as pd
import numpy as np
from pandas.api.types import is_numeric_dtype

from lib.aggregate.align import prepare_alignment_data, centerscale_on_controls
from lib.aggregate.cell_data_utils import (
    load_metadata_cols,
    split_cell_data,
    get_feature_table_cols,
)
from lib.aggregate.bootstrap import create_pseudogene_groups

# get snakemake parameters
pert_col = snakemake.params.perturbation_name_col
pert_id_col = snakemake.params.perturbation_id_col
control_key = snakemake.params.control_key

# Load cell data using PyArrow dataset
print("Loading cell data")
cell_data = ds.dataset(snakemake.input.filtered_paths, format="parquet")

# determine cols
cell_data_cols = cell_data.schema.names
metadata_cols = load_metadata_cols(snakemake.params.metadata_cols_fp, True)
feature_cols = [col for col in cell_data.schema.names if col not in metadata_cols]
# feature_cols = get_feature_table_cols(feature_cols) TODO: remove
print(
    f"Number of metadata columns: {len(metadata_cols)}"
    f" | Number of feature columns: {len(feature_cols)}"
)

# load cell data and convert numerical columns to float32
cell_data = cell_data.to_table(
    columns=metadata_cols + feature_cols, use_threads=True, memory_pool=None
).to_pandas()
print(f"Shape of input data: {cell_data.shape}")
for col in cell_data.columns:
    if is_numeric_dtype(cell_data[col]):
        cell_data[col] = cell_data[col].astype("float32")

# centerscale features on controls
# split metadata and features
metadata, features = split_cell_data(cell_data, metadata_cols)
del cell_data
gc.collect()
metadata, features = prepare_alignment_data(
    metadata,
    features,
    snakemake.params.batch_cols,
    pert_col,
    control_key,
    pert_id_col,
)
features = features.astype(np.float32)

# centerscale features on controls
features = centerscale_on_controls(
    features,
    metadata,
    pert_col,
    control_key,
    "batch_values",
    method=snakemake.params.feature_normalization,
).astype(np.float32)

<<<<<<< HEAD
=======
# OUTPUT 1: Save center-scaled single-cell data for bootstrap
print("Saving center-scaled single-cell data for bootstrap...")
aligned_cell_data = pd.concat(
    [metadata, pd.DataFrame(features, columns=feature_cols)], axis=1
)
aligned_output = snakemake.output[0]
aligned_cell_data.to_parquet(aligned_output, index=False)
print(f"Saved aligned cell data to: {aligned_output}")

>>>>>>> 23ef5ab4
# TABLE 1: Construct-level table (one row per sgRNA)
print("Creating construct-level table...")

# Calculate sample sizes at sgRNA level
construct_sample_sizes = (
    metadata.groupby(pert_id_col, observed=True).size().reset_index(name="cell_count")
)

# Get corresponding gene for each sgRNA
construct_gene_map = (
    metadata.groupby(pert_id_col, observed=True)[pert_col].first().reset_index()
)

# Get median features at sgRNA level
<<<<<<< HEAD
features = pd.DataFrame(features, columns=feature_cols)
features[pert_id_col] = metadata[pert_id_col].values

construct_features = features.groupby(pert_id_col, sort=False, observed=True).median()
=======
features_df = pd.DataFrame(features, columns=feature_cols)
features_df[pert_id_col] = metadata[pert_id_col].values

construct_features = features_df.groupby(
    pert_id_col, sort=False, observed=True
).median()
>>>>>>> 23ef5ab4
construct_features = construct_features.reset_index()

# Merge everything for construct table
construct_table = pd.merge(
    construct_features, construct_sample_sizes, on=pert_id_col, how="left"
)
construct_table = pd.merge(
    construct_table, construct_gene_map, on=pert_id_col, how="left"
)

# Reorder columns: sgRNA, gene, cell_count, features
construct_columns = [pert_id_col, pert_col, "cell_count"] + feature_cols
construct_table = construct_table[construct_columns]

print(f"Construct table shape: {construct_table.shape}")

# TABLE 2: Gene-level table (median of construct medians)
print("Creating gene-level table...")

# Filter out controls for gene-level aggregation
non_control_constructs = construct_table[
    ~construct_table[pert_col].str.contains(control_key, na=False)
]

# Calculate gene-level sample sizes (sum of construct cell counts)
gene_sample_sizes = (
    non_control_constructs.groupby(pert_col, observed=True)["cell_count"]
    .sum()
    .reset_index()
)
gene_sample_sizes.columns = [pert_col, "cell_count"]

# Calculate gene-level medians (median of construct medians)
gene_features = non_control_constructs.groupby(pert_col, sort=False, observed=True)[
    feature_cols
].median()
gene_features = gene_features.reset_index()

# Merge gene features with sample sizes
gene_table = pd.merge(gene_features, gene_sample_sizes, on=pert_col, how="left")

# Add controls to gene table (controls are their own "genes")
control_constructs = construct_table[
    construct_table[pert_col].str.contains(control_key, na=False)
]
control_gene_table = control_constructs[[pert_col, "cell_count"] + feature_cols].copy()

# Combine gene table with controls
final_gene_table = pd.concat([gene_table, control_gene_table], ignore_index=True)

# Reorder columns: gene, cell_count, features
gene_columns = [pert_col, "cell_count"] + feature_cols
final_gene_table = final_gene_table[gene_columns]

print(f"Gene table shape: {final_gene_table.shape}")

<<<<<<< HEAD
# Save both tables
construct_output = snakemake.output[0].replace(
    "feature_table.tsv", "construct_table.tsv"
)
gene_output = snakemake.output[0]  # Keep original name for gene table
=======
# Add pseudo-gene entries if specified
pseudogene_patterns = snakemake.params.get("pseudogene_patterns", None)

if pseudogene_patterns:
    print("Adding pseudo-gene entries to gene table...")

    # Import the pseudo-gene grouping function
    from lib.aggregate.bootstrap import create_pseudogene_groups

    # Create pseudo-gene groups from construct table
    pseudogene_groups, remaining_constructs = create_pseudogene_groups(
        construct_table, pseudogene_patterns, pert_col, seed=42
    )

    pseudogene_rows = []

    for pseudogene_group in pseudogene_groups:
        pseudogene_id = pseudogene_group["pseudogene_id"]
        constructs = pseudogene_group["constructs"]

        print(f"  Creating gene table entry for: {pseudogene_id}")

        # Get construct IDs from this pseudo-gene group
        construct_ids_in_group = [c[pert_id_col] for c in constructs]

        # Find matching rows in construct_table
        group_mask = construct_table[pert_id_col].isin(construct_ids_in_group)
        group_constructs = construct_table[group_mask]

        if len(group_constructs) == 0:
            print(f"    Warning: No matching constructs found for {pseudogene_id}")
            continue

        # Aggregate features (median across constructs)
        feature_medians = group_constructs[feature_cols].median()

        # Sum cell counts
        total_cells = group_constructs["cell_count"].sum()

        # Create pseudo-gene row
        pseudogene_row = {pert_col: pseudogene_id, "cell_count": total_cells}
        pseudogene_row.update(feature_medians.to_dict())

        pseudogene_rows.append(pseudogene_row)

        print(
            f"    Aggregated {len(group_constructs)} constructs, {total_cells} total cells"
        )

    if pseudogene_rows:
        # Create DataFrame from pseudo-gene rows
        pseudogene_df = pd.DataFrame(pseudogene_rows)

        # Ensure column order matches final_gene_table
        pseudogene_df = pseudogene_df[gene_columns]

        # Append to final gene table
        final_gene_table = pd.concat(
            [final_gene_table, pseudogene_df], ignore_index=True
        )

        print(f"Added {len(pseudogene_rows)} pseudo-gene entries to gene table")
        print(f"Final gene table shape: {final_gene_table.shape}")

    # Also modify construct table - change gene names for pseudo-gene constructs
    print("Modifying construct table with pseudo-gene assignments...")

    # Create pseudo-gene construct entries
    pseudogene_construct_rows = []
    original_construct_ids_to_remove = []

    for pseudogene_group in pseudogene_groups:
        pseudogene_id = pseudogene_group["pseudogene_id"]
        for construct in pseudogene_group["constructs"]:
            construct_id = construct[pert_id_col]

            # Find the original construct in construct_table
            construct_mask = construct_table[pert_id_col] == construct_id
            original_construct = construct_table[construct_mask]

            if len(original_construct) > 0:
                # Create new row with pseudo-gene as the "gene"
                new_row = original_construct.iloc[0].copy()
                new_row[pert_col] = pseudogene_id  # Change gene to pseudo-gene name
                pseudogene_construct_rows.append(new_row)
                original_construct_ids_to_remove.append(construct_id)

    if pseudogene_construct_rows:
        # Remove original constructs that are now part of pseudo-genes
        construct_table = construct_table[
            ~construct_table[pert_id_col].isin(original_construct_ids_to_remove)
        ]

        # Add pseudo-gene constructs
        pseudogene_construct_df = pd.DataFrame(pseudogene_construct_rows)
        construct_table = pd.concat(
            [construct_table, pseudogene_construct_df], ignore_index=True
        )

        print(
            f"Modified construct table with {len(pseudogene_construct_rows)} pseudo-gene construct entries"
        )
        print(
            f"Removed {len(original_construct_ids_to_remove)} original construct entries"
        )
        print(f"Final construct table shape: {construct_table.shape}")

# OUTPUT 2 & 3: Save both tables
construct_output = snakemake.output[1]
gene_output = snakemake.output[2]
>>>>>>> 23ef5ab4

construct_table.to_csv(construct_output, sep="\t", index=False)
final_gene_table.to_csv(gene_output, sep="\t", index=False)

<<<<<<< HEAD
print(f"Saved construct table to: {construct_output}")
print(f"Saved gene table to: {gene_output}")
=======
print(f"Saved gene table to: {gene_output}")
print(f"Saved construct table to: {construct_output}")
>>>>>>> 23ef5ab4
<|MERGE_RESOLUTION|>--- conflicted
+++ resolved
@@ -66,8 +66,6 @@
     method=snakemake.params.feature_normalization,
 ).astype(np.float32)
 
-<<<<<<< HEAD
-=======
 # OUTPUT 1: Save center-scaled single-cell data for bootstrap
 print("Saving center-scaled single-cell data for bootstrap...")
 aligned_cell_data = pd.concat(
@@ -77,7 +75,6 @@
 aligned_cell_data.to_parquet(aligned_output, index=False)
 print(f"Saved aligned cell data to: {aligned_output}")
 
->>>>>>> 23ef5ab4
 # TABLE 1: Construct-level table (one row per sgRNA)
 print("Creating construct-level table...")
 
@@ -92,19 +89,12 @@
 )
 
 # Get median features at sgRNA level
-<<<<<<< HEAD
-features = pd.DataFrame(features, columns=feature_cols)
-features[pert_id_col] = metadata[pert_id_col].values
-
-construct_features = features.groupby(pert_id_col, sort=False, observed=True).median()
-=======
 features_df = pd.DataFrame(features, columns=feature_cols)
 features_df[pert_id_col] = metadata[pert_id_col].values
 
 construct_features = features_df.groupby(
     pert_id_col, sort=False, observed=True
 ).median()
->>>>>>> 23ef5ab4
 construct_features = construct_features.reset_index()
 
 # Merge everything for construct table
@@ -161,13 +151,6 @@
 
 print(f"Gene table shape: {final_gene_table.shape}")
 
-<<<<<<< HEAD
-# Save both tables
-construct_output = snakemake.output[0].replace(
-    "feature_table.tsv", "construct_table.tsv"
-)
-gene_output = snakemake.output[0]  # Keep original name for gene table
-=======
 # Add pseudo-gene entries if specified
 pseudogene_patterns = snakemake.params.get("pseudogene_patterns", None)
 
@@ -278,15 +261,9 @@
 # OUTPUT 2 & 3: Save both tables
 construct_output = snakemake.output[1]
 gene_output = snakemake.output[2]
->>>>>>> 23ef5ab4
 
 construct_table.to_csv(construct_output, sep="\t", index=False)
 final_gene_table.to_csv(gene_output, sep="\t", index=False)
 
-<<<<<<< HEAD
-print(f"Saved construct table to: {construct_output}")
 print(f"Saved gene table to: {gene_output}")
-=======
-print(f"Saved gene table to: {gene_output}")
-print(f"Saved construct table to: {construct_output}")
->>>>>>> 23ef5ab4
+print(f"Saved construct table to: {construct_output}")