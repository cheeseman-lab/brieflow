--- conflicted
+++ resolved
@@ -26,7 +26,6 @@
 feature_cols = [col for col in cell_data.schema.names if col not in metadata_cols]
 feature_cols = get_feature_table_cols(feature_cols)
 
-<<<<<<< HEAD
 # Define vacuole-specific columns to include
 vacuole_cols = [
     "num_vacuoles",
@@ -43,11 +42,10 @@
     print(f"Added vacuole columns: {available_vacuole_cols}")
 else:
     print("Warning: No vacuole columns found in the dataset")
-=======
+    
 print(
     f"Number of metadata columns: {len(metadata_cols)} | Number of feature columns: {len(feature_cols)}"
 )
->>>>>>> fab64504
 
 # load cell data and convert numerical columns to float32
 cell_data = cell_data.to_table(
