--- conflicted
+++ resolved
@@ -48,20 +48,11 @@
     print("Applying custom channel offsets...")
     print(f"Custom channels: {align_config['custom_channels']}")
     print(f"Custom offset (y,x): {align_config['custom_offset_yx']}")
-<<<<<<< HEAD
-    
-=======
-
->>>>>>> e56ca69d
     # Apply custom offsets directly using the channel indices from config
     aligned_data = apply_custom_offsets(
         aligned_data,
         offset_yx=align_config["custom_offset_yx"],
-<<<<<<< HEAD
-        channels=align_config["custom_channels"]
-=======
         channels=align_config["custom_channels"],
->>>>>>> e56ca69d
     )
 
 # Save the aligned/unaligned data as a .tiff file
