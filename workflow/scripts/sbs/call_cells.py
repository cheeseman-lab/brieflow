--- conflicted
+++ resolved
@@ -16,10 +16,6 @@
     q_min=snakemake.params.q_min,
     barcode_col=snakemake.params.barcode_col,
     error_correct=snakemake.params.error_correct,
-<<<<<<< HEAD
-
-=======
->>>>>>> e56ca69d
 )
 
 # save cells data
