from lib.shared.file_utils import get_filename
from lib.shared.target_utils import map_outputs, outputs_to_targets


PHENOTYPE_FP = ROOT_FP / "phenotype"

# determine feature eval outputs based on channel names
channel_names = config["phenotype"]["channel_names"]
eval_features = [f"cell_{channel}_min" for channel in channel_names]

PHENOTYPE_OUTPUTS = {
    "apply_ic_field_phenotype": [
        PHENOTYPE_FP
        / "images"
        / get_filename(
            {"plate": "{plate}", "well": "{well}", "tile": "{tile}"},
            "illumination_corrected",
            "tiff",
        ),
    ],
    "align_phenotype": [
        PHENOTYPE_FP
        / "images"
        / get_filename(
            {"plate": "{plate}", "well": "{well}", "tile": "{tile}"}, "aligned", "tiff"
        ),
    ],
    "segment_phenotype": [
        PHENOTYPE_FP
        / "images"
        / get_filename(
            {"plate": "{plate}", "well": "{well}", "tile": "{tile}"}, "nuclei", "tiff"
        ),
        PHENOTYPE_FP
        / "images"
        / get_filename(
            {"plate": "{plate}", "well": "{well}", "tile": "{tile}"}, "cells", "tiff"
        ),
        PHENOTYPE_FP
        / "tsvs"
        / get_filename(
            {"plate": "{plate}", "well": "{well}", "tile": "{tile}"},
            "segmentation_stats",
            "tsv",
        ),
    ],
    "identify_cytoplasm": [
        PHENOTYPE_FP
        / "images"
        / get_filename(
            {"plate": "{plate}", "well": "{well}", "tile": "{tile}"},
            "identified_cytoplasms",
            "tiff",
        ),
    ],
    "extract_phenotype_info": [
        PHENOTYPE_FP
        / "tsvs"
        / get_filename(
            {"plate": "{plate}", "well": "{well}", "tile": "{tile}"},
            "phenotype_info",
            "tsv",
        ),
    ],
    "combine_phenotype_info": [
        PHENOTYPE_FP
        / "parquets"
        / get_filename(
            {"plate": "{plate}", "well": "{well}"}, "phenotype_info", "parquet"
        ),
    ],
    "extract_phenotype_cp": [
        PHENOTYPE_FP
        / "tsvs"
        / get_filename(
            {"plate": "{plate}", "well": "{well}", "tile": "{tile}"},
            "phenotype_cp",
            "tsv",
        ),
    ],
    "extract_phenotype_vacuoles": [
        PHENOTYPE_FP
        / "tsvs"
        / get_filename(
            {"plate": "{plate}", "well": "{well}", "tile": "{tile}"},
            "phenotype_vacuoles",
            "tsv",
        ),
    ],
    "merge_phenotype_vacuoles": [
        PHENOTYPE_FP
        / "parquets"
        / get_filename(
            {"plate": "{plate}", "well": "{well}"}, "phenotype_vacuoles", "parquet"
        ),
    ],
<<<<<<< HEAD
    "merge_vacuoles_phenotype_cp": [
        PHENOTYPE_FP
        / "tsvs"
        / get_filename(
            {"plate": "{plate}", "well": "{well}", "tile": "{tile}"},
            "phenotype_with_vacuoles",
            "tsv",
        ),
    ],
    "merge_phenotype_cp": [
        PHENOTYPE_FP
        / "parquets"
        / get_filename(
            {"plate": "{plate}", "well": "{well}"}, "phenotype_cp", "parquet"
        ),
        PHENOTYPE_FP
        / "parquets"
        / get_filename(
            {"plate": "{plate}", "well": "{well}"}, "phenotype_cp_min", "parquet"
        ),
    ],
=======
>>>>>>> bb40209a
    "eval_segmentation_phenotype": [
        PHENOTYPE_FP
        / "eval"
        / "segmentation"
        / get_filename({"plate": "{plate}"}, "segmentation_overview", "tsv"),
        PHENOTYPE_FP
        / "eval"
        / "segmentation"
        / get_filename({"plate": "{plate}"}, "cell_density_heatmap", "tsv"),
        PHENOTYPE_FP
        / "eval"
        / "segmentation"
        / get_filename({"plate": "{plate}"}, "cell_density_heatmap", "png"),
    ],
    # create heatmap tsv and png for each evaluated feature
    "eval_features": [
        PHENOTYPE_FP
        / "eval"
        / "features"
        / get_filename({"plate": "{plate}"}, f"{feature}_heatmap", "tsv")
        for feature in eval_features
    ]
    + [
        PHENOTYPE_FP
        / "eval"
        / "features"
        / get_filename({"plate": "{plate}"}, f"{feature}_heatmap", "png")
        for feature in eval_features
    ],
}

PHENOTYPE_OUTPUT_MAPPINGS = {
    "apply_ic_field_phenotype": temp,
    "align_phenotype": None,
    "segment_phenotype": None,
    "identify_cytoplasm": temp,
    "extract_phenotype_info": temp,
    "combine_phenotype_info": None,
    "extract_phenotype_cp": temp,
<<<<<<< HEAD
    "extract_phenotype_vacuoles": temp,
    "merge_phenotype_vacuoles": None,
    "merge_vacuoles_phenotype_cp": None,
=======
>>>>>>> bb40209a
    "merge_phenotype_cp": None,
    "eval_segmentation_phenotype": None,
    "eval_features": None,
}

# TODO: test and implement segmentation paramsearch for updated brieflow setup
# if config["phenotype"]["mode"] == "segment_phenotype_paramsearch":
#     PHENOTYPE_OUTPUTS.update(
#         {
#             "segment_phenotype_paramsearch": [
#                 PHENOTYPE_FP
#                 / "paramsearch"
#                 / "images"
#                 / get_filename(
#                     {"well": "{well}", "tile": "{tile}"},
#                     f"paramsearch_nd{'{nuclei_diameter}'}_cd{'{cell_diameter}'}_ft{'{flow_threshold}'}_cp{'{cellprob_threshold}'}_nuclei",
#                     "tiff",
#                 ),
#                 PHENOTYPE_FP
#                 / "paramsearch"
#                 / "images"
#                 / get_filename(
#                     {"well": "{well}", "tile": "{tile}"},
#                     f"paramsearch_nd{'{nuclei_diameter}'}_cd{'{cell_diameter}'}_ft{'{flow_threshold}'}_cp{'{cellprob_threshold}'}_cells",
#                     "tiff",
#                 ),
#                 PHENOTYPE_FP
#                 / "paramsearch"
#                 / "tsvs"
#                 / get_filename(
#                     {"well": "{well}", "tile": "{tile}"},
#                     f"paramsearch_nd{'{nuclei_diameter}'}_cd{'{cell_diameter}'}_ft{'{flow_threshold}'}_cp{'{cellprob_threshold}'}_segmentation_stats",
#                     "tsv",
#                 ),
#             ],
#             "summarize_segment_phenotype_paramsearch": [
#                 PHENOTYPE_FP / "paramsearch" / "summary" / "segmentation_summary.tsv",
#                 PHENOTYPE_FP / "paramsearch" / "summary" / "segmentation_grouped.tsv",
#                 PHENOTYPE_FP
#                 / "paramsearch"
#                 / "summary"
#                 / "segmentation_evaluation.txt",
#                 PHENOTYPE_FP / "paramsearch" / "summary" / "segmentation_panel.png",
#             ],
#         }
#     )

#     PHENOTYPE_OUTPUT_MAPPINGS.update(
#         {
#             "segment_phenotype_paramsearch": None,
#             "summarize_segment_phenotype_paramsearch": None,
#         }
#     )

#     PHENOTYPE_WILDCARDS.update(
#         {
#             "nuclei_diameter": config["phenotype"]["paramsearch"]["nuclei_diameter"],
#             "cell_diameter": config["phenotype"]["paramsearch"]["cell_diameter"],
#             "flow_threshold": config["phenotype"]["paramsearch"]["flow_threshold"],
#             "cellprob_threshold": config["phenotype"]["paramsearch"][
#                 "cellprob_threshold"
#             ],
#         }
#     )


PHENOTYPE_OUTPUTS_MAPPED = map_outputs(PHENOTYPE_OUTPUTS, PHENOTYPE_OUTPUT_MAPPINGS)

PHENOTYPE_TARGETS_ALL = outputs_to_targets(
    PHENOTYPE_OUTPUTS, phenotype_wildcard_combos, PHENOTYPE_OUTPUT_MAPPINGS
)<|MERGE_RESOLUTION|>--- conflicted
+++ resolved
@@ -94,7 +94,6 @@
             {"plate": "{plate}", "well": "{well}"}, "phenotype_vacuoles", "parquet"
         ),
     ],
-<<<<<<< HEAD
     "merge_vacuoles_phenotype_cp": [
         PHENOTYPE_FP
         / "tsvs"
@@ -116,8 +115,6 @@
             {"plate": "{plate}", "well": "{well}"}, "phenotype_cp_min", "parquet"
         ),
     ],
-=======
->>>>>>> bb40209a
     "eval_segmentation_phenotype": [
         PHENOTYPE_FP
         / "eval"
@@ -157,12 +154,9 @@
     "extract_phenotype_info": temp,
     "combine_phenotype_info": None,
     "extract_phenotype_cp": temp,
-<<<<<<< HEAD
     "extract_phenotype_vacuoles": temp,
     "merge_phenotype_vacuoles": None,
     "merge_vacuoles_phenotype_cp": None,
-=======
->>>>>>> bb40209a
     "merge_phenotype_cp": None,
     "eval_segmentation_phenotype": None,
     "eval_features": None,
