from lib.shared.file_utils import get_filename
from lib.shared.target_utils import map_outputs, outputs_to_targets


SBS_FP = ROOT_FP / "sbs"

SBS_OUTPUTS = {
    "align_sbs": [
        SBS_FP
        / "images"
        / get_filename(
            {"plate": "{plate}", "well": "{well}", "tile": "{tile}"}, "aligned", "tiff"
        ),
    ],
    "log_filter": [
        SBS_FP
        / "images"
        / get_filename(
            {"plate": "{plate}", "well": "{well}", "tile": "{tile}"},
            "log_filtered",
            "tiff",
        ),
    ],
    "compute_standard_deviation": [
        SBS_FP
        / "images"
        / get_filename(
            {"plate": "{plate}", "well": "{well}", "tile": "{tile}"},
            "standard_deviation",
            "tiff",
        ),
    ],
    "find_peaks": [
        SBS_FP
        / "images"
        / get_filename(
            {"plate": "{plate}", "well": "{well}", "tile": "{tile}"}, "peaks", "tiff"
        ),
    ],
    "max_filter": [
        SBS_FP
        / "images"
        / get_filename(
            {"plate": "{plate}", "well": "{well}", "tile": "{tile}"},
            "max_filtered",
            "tiff",
        ),
    ],
    "apply_ic_field_sbs": [
        SBS_FP
        / "images"
        / get_filename(
            {"plate": "{plate}", "well": "{well}", "tile": "{tile}"},
            "illumination_corrected",
            "tiff",
        ),
    ],
    "segment_sbs": [
        SBS_FP
        / "images"
        / get_filename(
            {"plate": "{plate}", "well": "{well}", "tile": "{tile}"}, "nuclei", "tiff"
        ),
        SBS_FP
        / "images"
        / get_filename(
            {"plate": "{plate}", "well": "{well}", "tile": "{tile}"}, "cells", "tiff"
        ),
        SBS_FP
        / "tsvs"
        / get_filename(
            {"plate": "{plate}", "well": "{well}", "tile": "{tile}"},
            "segmentation_stats",
            "tsv",
        ),
    ],
    "extract_bases": [
        SBS_FP
        / "tsvs"
        / get_filename(
            {"plate": "{plate}", "well": "{well}", "tile": "{tile}"}, "bases", "tsv"
        ),
    ],
    "call_reads": [
        SBS_FP
        / "tsvs"
        / get_filename(
            {"plate": "{plate}", "well": "{well}", "tile": "{tile}"}, "reads", "tsv"
        ),
    ],
    "call_cells": [
        SBS_FP
        / "tsvs"
        / get_filename(
            {"plate": "{plate}", "well": "{well}", "tile": "{tile}"}, "cells", "tsv"
        ),
    ],
    "extract_sbs_info": [
        SBS_FP
        / "tsvs"
        / get_filename(
            {"plate": "{plate}", "well": "{well}", "tile": "{tile}"}, "sbs_info", "tsv"
        ),
    ],
    "combine_reads": [
        SBS_FP
        / "parquets"
        / get_filename({"plate": "{plate}", "well": "{well}"}, "reads", "parquet"),
    ],
    "combine_cells": [
        SBS_FP
        / "parquets"
        / get_filename({"plate": "{plate}", "well": "{well}"}, "cells", "parquet"),
    ],
    "combine_sbs_info": [
        SBS_FP
        / "parquets"
        / get_filename({"plate": "{plate}", "well": "{well}"}, "sbs_info", "parquet"),
    ],
    "eval_segmentation_sbs": [
        SBS_FP
        / "eval"
        / "segmentation"
        / get_filename({"plate": "{plate}"}, "segmentation_overview", "tsv"),
        SBS_FP
        / "eval"
        / "segmentation"
        / get_filename({"plate": "{plate}"}, "cell_density_heatmap", "tsv"),
        SBS_FP
        / "eval"
        / "segmentation"
        / get_filename({"plate": "{plate}"}, "cell_density_heatmap", "png"),
    ],
    "eval_mapping": [
        SBS_FP
        / "eval"
        / "mapping"
        / get_filename({"plate": "{plate}"}, "mapping_vs_threshold_peak", "png"),
        SBS_FP
        / "eval"
        / "mapping"
        / get_filename({"plate": "{plate}"}, "mapping_vs_threshold_qmin", "png"),
        SBS_FP
        / "eval"
        / "mapping"
        / get_filename({"plate": "{plate}"}, "read_mapping_heatmap", "png"),
        SBS_FP
        / "eval"
        / "mapping"
        / get_filename({"plate": "{plate}"}, "cell_mapping_heatmap_one", "tsv"),
        SBS_FP
        / "eval"
        / "mapping"
        / get_filename({"plate": "{plate}"}, "cell_mapping_heatmap_one", "png"),
        SBS_FP
        / "eval"
        / "mapping"
        / get_filename({"plate": "{plate}"}, "cell_mapping_heatmap_any", "tsv"),
        SBS_FP
        / "eval"
        / "mapping"
        / get_filename({"plate": "{plate}"}, "cell_mapping_heatmap_any", "png"),
        SBS_FP
        / "eval"
        / "mapping"
        / get_filename({"plate": "{plate}"}, "reads_per_cell_histogram", "png"),
        SBS_FP
        / "eval"
        / "mapping"
        / get_filename({"plate": "{plate}"}, "gene_symbol_histogram", "png"),
        SBS_FP
        / "eval"
        / "mapping"
        / get_filename({"plate": "{plate}"}, "mapping_overview", "tsv"),
    ],
}

SBS_OUTPUT_MAPPINGS = {
    "align_sbs": temp,
    "log_filter": temp,
    "compute_standard_deviation": temp,
    "find_peaks": temp,
    "max_filter": temp,
    "apply_ic_field_sbs": temp,
    "segment_sbs": None,
    "extract_bases": temp,
    "call_reads": temp,
    "call_cells": temp,
    "extract_sbs_info": temp,
    "combine_reads": protected,
    "combine_cells": protected,
    "combine_sbs_info": protected,
    "eval_segmentation_sbs": protected,
    "eval_mapping": protected,
}

# TODO: test and implement segmentation paramsearch for updated brieflow setup
# if config["sbs"]["mode"] == "segment_sbs_paramsearch":
#     SBS_OUTPUTS.update(
#         {
#             "segment_sbs_paramsearch": [
#                 SBS_FP
#                 / "paramsearch"
#                 / "images"
#                 / get_filename(
#                     {"plate": "{plate}", "well": "{well}", "tile": "{tile}"},
#                     f"paramsearch_nd{'{nuclei_diameter}'}_cd{'{cell_diameter}'}_ft{'{flow_threshold}'}_cp{'{cellprob_threshold}'}_nuclei",
#                     "tiff",
#                 ),
#                 SBS_FP
#                 / "paramsearch"
#                 / "images"
#                 / get_filename(
#                     {"plate": "{plate}", "well": "{well}", "tile": "{tile}"},
#                     f"paramsearch_nd{'{nuclei_diameter}'}_cd{'{cell_diameter}'}_ft{'{flow_threshold}'}_cp{'{cellprob_threshold}'}_cells",
#                     "tiff",
#                 ),
#                 SBS_FP
#                 / "paramsearch"
#                 / "tsvs"
#                 / get_filename(
#                     {"plate": "{plate}", "well": "{well}", "tile": "{tile}"},
#                     f"paramsearch_nd{'{nuclei_diameter}'}_cd{'{cell_diameter}'}_ft{'{flow_threshold}'}_cp{'{cellprob_threshold}'}_segmentation_stats",
#                     "tsv",
#                 ),
#             ],
#             "summarize_segment_sbs_paramsearch": [
#                 SBS_FP / "paramsearch" / "summary" / "segmentation_summary.tsv",
#                 SBS_FP / "paramsearch" / "summary" / "segmentation_grouped.tsv",
#                 SBS_FP / "paramsearch" / "summary" / "segmentation_evaluation.txt",
#                 SBS_FP / "paramsearch" / "summary" / "segmentation_panel.png",
#             ],
#         }
#     )

#     SBS_OUTPUT_MAPPINGS.update(
#         {"segment_sbs_paramsearch": None, "summarize_segment_sbs_paramsearch": None}
#     )

#     SBS_WILDCARDS.update(
#         {
#             "nuclei_diameter": config["sbs"]["paramsearch"]["nuclei_diameter"],
#             "cell_diameter": config["sbs"]["paramsearch"]["cell_diameter"],
#             "flow_threshold": config["sbs"]["paramsearch"]["flow_threshold"],
#             "cellprob_threshold": config["sbs"]["paramsearch"]["cellprob_threshold"],
#         }
#     )

SBS_OUTPUTS_MAPPED = map_outputs(SBS_OUTPUTS, SBS_OUTPUT_MAPPINGS)

<<<<<<< HEAD
SBS_TARGETS_ALL = (
    outputs_to_targets_with_combinations(
        output_templates=SBS_OUTPUTS["align_sbs"],
        valid_combinations=SBS_VALID_COMBINATIONS,
        extra_keys=SBS_TILES
    ) +
    outputs_to_targets_with_combinations(
        output_templates=SBS_OUTPUTS["log_filter"],
        valid_combinations=SBS_VALID_COMBINATIONS,
        extra_keys=SBS_TILES
    ) +
    outputs_to_targets_with_combinations(
        output_templates=SBS_OUTPUTS["compute_standard_deviation"],
        valid_combinations=SBS_VALID_COMBINATIONS,
        extra_keys=SBS_TILES
    ) +
    outputs_to_targets_with_combinations(
        output_templates=SBS_OUTPUTS["find_peaks"],
        valid_combinations=SBS_VALID_COMBINATIONS,
        extra_keys=SBS_TILES
    ) +
    outputs_to_targets_with_combinations(
        output_templates=SBS_OUTPUTS["max_filter"],
        valid_combinations=SBS_VALID_COMBINATIONS,
        extra_keys=SBS_TILES
    ) +
    outputs_to_targets_with_combinations(
        output_templates=SBS_OUTPUTS["apply_ic_field_sbs"],
        valid_combinations=SBS_VALID_COMBINATIONS,
        extra_keys=SBS_TILES
    ) +
    outputs_to_targets_with_combinations(
        output_templates=SBS_OUTPUTS["segment_sbs"],
        valid_combinations=SBS_VALID_COMBINATIONS,
        extra_keys=SBS_TILES
    ) +
    outputs_to_targets_with_combinations(
        output_templates=SBS_OUTPUTS["extract_bases"],
        valid_combinations=SBS_VALID_COMBINATIONS,
        extra_keys=SBS_TILES
    ) +
    outputs_to_targets_with_combinations(
        output_templates=SBS_OUTPUTS["call_reads"],
        valid_combinations=SBS_VALID_COMBINATIONS,
        extra_keys=SBS_TILES
    ) +
    outputs_to_targets_with_combinations(
        output_templates=SBS_OUTPUTS["call_cells"],
        valid_combinations=SBS_VALID_COMBINATIONS,
        extra_keys=SBS_TILES
    ) +
    outputs_to_targets_with_combinations(
        output_templates=SBS_OUTPUTS["extract_sbs_info"],
        valid_combinations=SBS_VALID_COMBINATIONS,
        extra_keys=SBS_TILES
    ) +
    # Targets that don't need tiles
    outputs_to_targets_with_combinations(
        output_templates=SBS_OUTPUTS["combine_reads"],
        valid_combinations=SBS_VALID_COMBINATIONS
    ) +
    outputs_to_targets_with_combinations(
        output_templates=SBS_OUTPUTS["combine_cells"],
        valid_combinations=SBS_VALID_COMBINATIONS
    ) +
    outputs_to_targets_with_combinations(
        output_templates=SBS_OUTPUTS["combine_sbs_info"],
        valid_combinations=SBS_VALID_COMBINATIONS
    ) +
    outputs_to_targets_with_combinations(
        output_templates=SBS_OUTPUTS["eval_segmentation_sbs"],
        valid_combinations=[{"plate": combo["plate"]} for combo in SBS_VALID_COMBINATIONS]
    ) +
    outputs_to_targets_with_combinations(
        output_templates=SBS_OUTPUTS["eval_mapping"],
        valid_combinations=[{"plate": combo["plate"]} for combo in SBS_VALID_COMBINATIONS]
    )
=======
SBS_TARGETS_ALL = outputs_to_targets(
    SBS_OUTPUTS, sbs_wildcard_combos, SBS_OUTPUT_MAPPINGS
>>>>>>> dec4e9c7
)<|MERGE_RESOLUTION|>--- conflicted
+++ resolved
@@ -248,86 +248,6 @@
 
 SBS_OUTPUTS_MAPPED = map_outputs(SBS_OUTPUTS, SBS_OUTPUT_MAPPINGS)
 
-<<<<<<< HEAD
-SBS_TARGETS_ALL = (
-    outputs_to_targets_with_combinations(
-        output_templates=SBS_OUTPUTS["align_sbs"],
-        valid_combinations=SBS_VALID_COMBINATIONS,
-        extra_keys=SBS_TILES
-    ) +
-    outputs_to_targets_with_combinations(
-        output_templates=SBS_OUTPUTS["log_filter"],
-        valid_combinations=SBS_VALID_COMBINATIONS,
-        extra_keys=SBS_TILES
-    ) +
-    outputs_to_targets_with_combinations(
-        output_templates=SBS_OUTPUTS["compute_standard_deviation"],
-        valid_combinations=SBS_VALID_COMBINATIONS,
-        extra_keys=SBS_TILES
-    ) +
-    outputs_to_targets_with_combinations(
-        output_templates=SBS_OUTPUTS["find_peaks"],
-        valid_combinations=SBS_VALID_COMBINATIONS,
-        extra_keys=SBS_TILES
-    ) +
-    outputs_to_targets_with_combinations(
-        output_templates=SBS_OUTPUTS["max_filter"],
-        valid_combinations=SBS_VALID_COMBINATIONS,
-        extra_keys=SBS_TILES
-    ) +
-    outputs_to_targets_with_combinations(
-        output_templates=SBS_OUTPUTS["apply_ic_field_sbs"],
-        valid_combinations=SBS_VALID_COMBINATIONS,
-        extra_keys=SBS_TILES
-    ) +
-    outputs_to_targets_with_combinations(
-        output_templates=SBS_OUTPUTS["segment_sbs"],
-        valid_combinations=SBS_VALID_COMBINATIONS,
-        extra_keys=SBS_TILES
-    ) +
-    outputs_to_targets_with_combinations(
-        output_templates=SBS_OUTPUTS["extract_bases"],
-        valid_combinations=SBS_VALID_COMBINATIONS,
-        extra_keys=SBS_TILES
-    ) +
-    outputs_to_targets_with_combinations(
-        output_templates=SBS_OUTPUTS["call_reads"],
-        valid_combinations=SBS_VALID_COMBINATIONS,
-        extra_keys=SBS_TILES
-    ) +
-    outputs_to_targets_with_combinations(
-        output_templates=SBS_OUTPUTS["call_cells"],
-        valid_combinations=SBS_VALID_COMBINATIONS,
-        extra_keys=SBS_TILES
-    ) +
-    outputs_to_targets_with_combinations(
-        output_templates=SBS_OUTPUTS["extract_sbs_info"],
-        valid_combinations=SBS_VALID_COMBINATIONS,
-        extra_keys=SBS_TILES
-    ) +
-    # Targets that don't need tiles
-    outputs_to_targets_with_combinations(
-        output_templates=SBS_OUTPUTS["combine_reads"],
-        valid_combinations=SBS_VALID_COMBINATIONS
-    ) +
-    outputs_to_targets_with_combinations(
-        output_templates=SBS_OUTPUTS["combine_cells"],
-        valid_combinations=SBS_VALID_COMBINATIONS
-    ) +
-    outputs_to_targets_with_combinations(
-        output_templates=SBS_OUTPUTS["combine_sbs_info"],
-        valid_combinations=SBS_VALID_COMBINATIONS
-    ) +
-    outputs_to_targets_with_combinations(
-        output_templates=SBS_OUTPUTS["eval_segmentation_sbs"],
-        valid_combinations=[{"plate": combo["plate"]} for combo in SBS_VALID_COMBINATIONS]
-    ) +
-    outputs_to_targets_with_combinations(
-        output_templates=SBS_OUTPUTS["eval_mapping"],
-        valid_combinations=[{"plate": combo["plate"]} for combo in SBS_VALID_COMBINATIONS]
-    )
-=======
 SBS_TARGETS_ALL = outputs_to_targets(
     SBS_OUTPUTS, sbs_wildcard_combos, SBS_OUTPUT_MAPPINGS
->>>>>>> dec4e9c7
 )